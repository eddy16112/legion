--- conflicted
+++ resolved
@@ -23,14 +23,8 @@
 #include "lowlevel.h"
 #include "utilities.h"
 
-<<<<<<< HEAD
-=======
 using namespace LegionRuntime::Arrays;
 
-// Legion can't handle new partion API yet.
-#define USE_LEGION_CROSS_PRODUCT 0
-
->>>>>>> 87635290
 #ifndef USE_TLS
 // Mac OS X and GCC <= 4.7 do not support C++11 thread_local.
 #if __cplusplus < 201103L || defined(__MACH__) || (defined(__GNUC__) && (__GNUC__ < 4 || (__GNUC__ == 4 && __GNUC_MINOR__ <= 7)))
