--- conflicted
+++ resolved
@@ -3066,8 +3066,7 @@
     }
 
     //--------------------------------------------------------------------------
-<<<<<<< HEAD
-    PhysicalRegion HighLevelRuntime::attach_file(Context ctx,
+    PhysicalRegion Runtime::attach_file(Context ctx,
                                                  const char *file_name,
                                                  LogicalRegion handle,
                                                  LogicalRegion parent,
@@ -3080,17 +3079,14 @@
     }
 
     //--------------------------------------------------------------------------
-    void HighLevelRuntime::detach_file(Context ctx, PhysicalRegion region)
+    void Runtime::detach_file(Context ctx, PhysicalRegion region)
     //--------------------------------------------------------------------------
     {
       runtime->detach_file(ctx, region);
     }
 
     //--------------------------------------------------------------------------
-    void HighLevelRuntime::issue_copy_operation(Context ctx, 
-=======
     void Runtime::issue_copy_operation(Context ctx, 
->>>>>>> 2760e1de
                                                 const CopyLauncher &launcher)
     //--------------------------------------------------------------------------
     {
