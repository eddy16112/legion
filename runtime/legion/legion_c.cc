--- conflicted
+++ resolved
@@ -21,14 +21,6 @@
 #include "realm/llvmjit/llvmjit.h"
 #endif
 
-<<<<<<< HEAD
-=======
-#ifndef USE_LEGION_PARTAPI_SHIM
-// General LLR can't handle new partion API yet. Use a shim instead.
-#define USE_LEGION_PARTAPI_SHIM 1
-#endif
-
->>>>>>> 75780b74
 using namespace Legion;
 using namespace Legion::Mapping;
 using namespace Legion::Mapping::Utilities;
