--- conflicted
+++ resolved
@@ -122,13 +122,9 @@
                                legion_context_t ctx_,
                                legion_index_space_t is_)
 {
-<<<<<<< HEAD
-  IndexSpace is = CObjectWrapper::unwarp(is_);
-=======
   Runtime *runtime = CObjectWrapper::unwrap(runtime_);
   Context ctx = CObjectWrapper::unwrap(ctx_)->context();
   IndexSpace is = CObjectWrapper::unwrap(is_);
->>>>>>> fe8acba3
 
   return CObjectWrapper::wrap(runtime->get_index_space_domain(ctx, is));
 }
