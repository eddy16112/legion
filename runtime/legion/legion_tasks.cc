--- conflicted
+++ resolved
@@ -2784,18 +2784,8 @@
     {
       Event wait_event = Event::NO_EVENT;
       // We already hold our lock from the callsite above
-      if (outstanding_children_count >= max_window_size)
-      {
-<<<<<<< HEAD
-        // Take the lock and make sure we didn't lose the race
-        AutoLock o_lock(op_lock);
-        // We can read this without locking because we know the application
-        // task isn't running if we are here and the lock serializes us
-        // with all the other meta-tasks
-        if (outstanding_children_count >= context_configuration.max_window_size)
-        {
-=======
->>>>>>> 769f6523
+      if (outstanding_children_count >= context_configuration.max_window_size)
+      {
 #ifdef DEBUG_HIGH_LEVEL
         assert(!valid_wait_event);
 #endif
@@ -2877,23 +2867,14 @@
 #ifdef DEBUG_HIGH_LEVEL
         assert(outstanding_count >= 0);
 #endif
-<<<<<<< HEAD
-      if (valid_wait_event && (context_configuration.max_window_size > 0) &&
-          (outstanding_count <=
-           int(context_configuration.hysteresis_percentage * 
-               context_configuration.max_window_size / 100)))
-      {
-        window_wait.trigger();
-        valid_wait_event = false;
-=======
-        if (valid_wait_event && (max_window_size > 0) &&
+        if (valid_wait_event && (context_configuration.max_window_size > 0) &&
             (outstanding_count <=
-             int(hysteresis_percentage * max_window_size / 100)))
+             int(context_configuration.hysteresis_percentage * 
+                 context_configuration.max_window_size / 100)))
         {
           to_trigger = window_wait;
           valid_wait_event = false;
         }
->>>>>>> 769f6523
       }
       if (to_trigger.exists())
         to_trigger.trigger();
@@ -2971,22 +2952,10 @@
 #ifdef DEBUG_HIGH_LEVEL
         assert(outstanding_count >= 0);
 #endif
-<<<<<<< HEAD
-      if (valid_wait_event && (context_configuration.max_window_size > 0) &&
-          (outstanding_count <=
-           int(context_configuration.hysteresis_percentage * 
-               context_configuration.max_window_size / 100)))
-      {
-        window_wait.trigger();
-        valid_wait_event = false;
-      }
-      // No need to see if we trigger anything else because this
-      // method is only called while the task is still executing
-      // so 'executed' is still false.
-=======
-        if (valid_wait_event && (max_window_size > 0) &&
+        if (valid_wait_event && (context_configuration.max_window_size > 0) &&
             (outstanding_count <=
-             int(hysteresis_percentage * max_window_size / 100)))
+             int(context_configuration.hysteresis_percentage * 
+                 context_configuration.max_window_size / 100)))
         {
           to_trigger = window_wait;
           valid_wait_event = false;
@@ -2994,7 +2963,6 @@
         // No need to see if we trigger anything else because this
         // method is only called while the task is still executing
         // so 'executed' is still false.
->>>>>>> 769f6523
 #ifdef DEBUG_HIGH_LEVEL
         assert(!executed);
 #endif
@@ -3337,13 +3305,8 @@
     Event SingleTask::decrement_pending(SingleTask *child) const
     //--------------------------------------------------------------------------
     {
-<<<<<<< HEAD
-      // Don't need to do this if we are schedule based on mapped frames
+      // Don't need to do this if we are scheduled by frames
       if (context_configuration.min_tasks_to_schedule == 0)
-        return;
-=======
-      // Don't need to do this if we are scheduled by frames
-      if (min_tasks_to_schedule == 0)
         return Event::NO_EVENT;
       // This may involve waiting, so always issue it as a meta-task 
       DecrementArgs decrement_args;
@@ -3359,30 +3322,18 @@
     void SingleTask::decrement_pending(void)
     //--------------------------------------------------------------------------
     {
->>>>>>> 769f6523
       Event wait_on = Event::NO_EVENT;
       UserEvent to_trigger = UserEvent::NO_USER_EVENT;
       // We already hold the lock from the dispatch site (see above)
 #ifdef DEBUG_HIGH_LEVEL
       assert(pending_subtasks > 0);
 #endif
-<<<<<<< HEAD
-        if ((outstanding_subtasks > 0) &&
-            (pending_subtasks == context_configuration.min_tasks_to_schedule))
-        {
-          wait_on = context_order_event;
-          to_trigger = UserEvent::create_user_event();
-          context_order_event = to_trigger;
-        }
-        pending_subtasks--;
-=======
       if ((outstanding_subtasks > 0) &&
-          (pending_subtasks == min_tasks_to_schedule))
+          (pending_subtasks == context_configuration.min_tasks_to_schedule))
       {
         wait_on = context_order_event;
         to_trigger = UserEvent::create_user_event();
         context_order_event = to_trigger;
->>>>>>> 769f6523
       }
       pending_subtasks--;
       // Release the lock before doing the trigger or the wait
@@ -5978,6 +5929,8 @@
         if (physical_regions[idx].impl->is_mapped())
           physical_regions[idx].impl->unmap_region();
       } 
+      // Now we can clear the physical regions since we're done using them
+      physical_regions.clear();
       // Do the same thing with any residual inline mapped regions
       for (std::list<PhysicalRegion>::const_iterator it = 
             inline_regions.begin(); it != inline_regions.end(); it++)
@@ -5985,6 +5938,7 @@
         if (it->impl->is_mapped())
           it->impl->unmap_region();
       }
+
       inline_regions.clear();
 
       if (!is_leaf() || has_virtual_instances())
@@ -6017,12 +5971,6 @@
           }
         }
       } 
-<<<<<<< HEAD
-=======
-      // Now we can clear the physical regions since we're done using them
-      physical_regions.clear();
-
->>>>>>> 769f6523
       // See if we want to move the rest of this computation onto
       // the utility processor. We also need to be sure that we have 
       // registered all of our operations before we can do the post end task
