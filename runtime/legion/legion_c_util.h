--- conflicted
+++ resolved
@@ -31,14 +31,9 @@
 #include <cstring>
 #include <algorithm>
 
-<<<<<<< HEAD
 namespace Legion {
-=======
-namespace LegionRuntime {
-  namespace HighLevel {
 
     class CContext;
->>>>>>> c00fcf20
 
     class TaskResult {
     public:
@@ -534,8 +529,6 @@
         return barrier;
       }
     };
-<<<<<<< HEAD
-=======
 
     class CContext {
     public:
@@ -578,8 +571,6 @@
       std::vector<legion_physical_region_t> physical_regions;
     };
 
-  }
->>>>>>> c00fcf20
-}
+};
 
 #endif // __LEGION_C_UTIL_H__