/* Copyright 2016 Stanford University, NVIDIA Corporation
 *
 * Licensed under the Apache License, Version 2.0 (the "License");
 * you may not use this file except in compliance with the License.
 * You may obtain a copy of the License at
 *
 *     http://www.apache.org/licenses/LICENSE-2.0
 *
 * Unless required by applicable law or agreed to in writing, software
 * distributed under the License is distributed on an "AS IS" BASIS,
 * WITHOUT WARRANTIES OR CONDITIONS OF ANY KIND, either express or implied.
 * See the License for the specific language governing permissions and
 * limitations under the License.
 */


#ifndef __LEGION_TASKS_H__
#define __LEGION_TASKS_H__

#include "legion.h"
#include "runtime.h"
#include "legion_ops.h"
#include "region_tree.h"
#include "legion_mapping.h"
#include "legion_utilities.h"
#include "legion_allocation.h"

namespace Legion {
  namespace Internal {

    /**
     * \class TaskOp
     * This is the base task operation class for all
     * kinds of tasks in the system.  
     */
    class TaskOp : public Task, public SpeculativeOp {
    public:
      enum TaskKind {
        INDIVIDUAL_TASK_KIND,
        POINT_TASK_KIND,
        REMOTE_TASK_KIND,
        INDEX_TASK_KIND,
        SLICE_TASK_KIND,
        TOP_LEVEL_KIND,
      };
    public:
      struct DeferDistributeArgs : public LgTaskArgs<DeferDistributeArgs> {
      public:
        static const LgTaskID TASK_ID = LG_DEFER_DISTRIBUTE_TASK_ID;
      public:
        TaskOp *proxy_this;
      };
      struct DeferMappingArgs : public LgTaskArgs<DeferMappingArgs> {
      public:
        static const LgTaskID TASK_ID = LG_DEFER_PERFORM_MAPPING_TASK_ID;
      public:
        TaskOp *proxy_this;
        MustEpochOp *must_op;
      };
      struct DeferLaunchArgs : public LgTaskArgs<DeferLaunchArgs> {
      public:
        static const LgTaskID TASK_ID = LG_DEFER_LAUNCH_TASK_ID;
      public:
        TaskOp *proxy_this;
      };
    public:
      TaskOp(Runtime *rt);
      virtual ~TaskOp(void);
    public:
      virtual UniqueID get_unique_id(void) const;
      virtual unsigned get_context_index(void) const;
      virtual int get_depth(void) const;
      virtual const char* get_task_name(void) const;
    public:
      bool is_remote(void) const;
      inline bool is_stolen(void) const { return (steal_count > 0); }
      inline bool is_locally_mapped(void) const { return map_locally; }
    public:
      void set_current_proc(Processor current);
      inline void set_locally_mapped(bool local) { map_locally = local; }
      inline void set_target_proc(Processor next) { target_proc = next; }
    protected:
      void activate_task(void);
      void deactivate_task(void); 
    public:
      void set_must_epoch(MustEpochOp *epoch, unsigned index, 
                          bool do_registration);
    protected:
      void pack_base_task(Serializer &rez, AddressSpaceID target);
      void unpack_base_task(Deserializer &derez, 
                            std::set<RtEvent> &ready_events);
      void pack_base_external_task(Serializer &rez, AddressSpaceID target);
      void unpack_base_external_task(Deserializer &derez,
                                     ReferenceMutator *mutator); 
    public:
      void mark_stolen(void);
      void initialize_base_task(SingleTask *ctx, bool track, 
                                const Predicate &p, 
                                Processor::TaskFuncID tid);
      void check_empty_field_requirements(void);
      size_t check_future_size(FutureImpl *impl);
    public:
      bool select_task_options(void);
    public:
      virtual void activate(void) = 0;
      virtual void deactivate(void) = 0;
      virtual const char* get_logging_name(void) const;
      virtual OpKind get_operation_kind(void) const;
      virtual size_t get_region_count(void) const;
      virtual Mappable* get_mappable(void);
    public:
      virtual void trigger_dependence_analysis(void) = 0;
      virtual void trigger_complete(void);
      virtual void trigger_commit(void);
      virtual void resolve_true(void);
      virtual void resolve_false(void) = 0;
      virtual bool speculate(bool &value);
      virtual void select_sources(const InstanceRef &target,
                                  const InstanceSet &sources,
                                  std::vector<unsigned> &ranking);
      virtual void update_atomic_locks(Reservation lock, bool exclusive);
      virtual ApEvent get_restrict_precondition(void) const;
      virtual PhysicalManager* select_temporary_instance(PhysicalManager *dst,
                              unsigned index, const FieldMask &needed_fields);
      virtual unsigned find_parent_index(unsigned idx);
      virtual VersionInfo& get_version_info(unsigned idx);
      virtual RestrictInfo& get_restrict_info(unsigned idx);
      virtual const std::vector<VersionInfo>* get_version_infos(void);
      virtual const std::vector<RestrictInfo>* get_restrict_infos(void);
      virtual RegionTreePath& get_privilege_path(unsigned idx);
    public:
      virtual void early_map_task(void) = 0;
      virtual bool distribute_task(void) = 0;
      virtual RtEvent perform_mapping(MustEpochOp *owner = NULL) = 0;
      virtual void launch_task(void) = 0;
      virtual bool is_stealable(void) const = 0;
      virtual bool has_restrictions(unsigned idx, LogicalRegion handle) = 0;
    public:
      virtual ApEvent get_task_completion(void) const = 0;
      virtual TaskKind get_task_kind(void) const = 0;
    public:
      // Returns true if the task should be deactivated
      virtual bool pack_task(Serializer &rez, Processor target) = 0;
      virtual bool unpack_task(Deserializer &derez, Processor current,
                               std::set<RtEvent> &ready_events) = 0;
      virtual void perform_inlining(SingleTask *ctx, VariantImpl *variant) = 0;
    public:
      virtual bool is_inline_task(void) const;
      virtual const std::vector<PhysicalRegion>& begin_inline_task(void);
      virtual void end_inline_task(const void *result, 
                                   size_t result_size, bool owned);
    public:
      RtEvent defer_distribute_task(RtEvent precondition);
      RtEvent defer_perform_mapping(RtEvent precondition, MustEpochOp *op);
      RtEvent defer_launch_task(RtEvent precondition);
    protected:
      void enqueue_ready_task(RtEvent wait_on = RtEvent::NO_RT_EVENT);
    protected:
      void pack_version_infos(Serializer &rez,
                              std::vector<VersionInfo> &infos,
                              const std::vector<bool> &full_version_info);
      void unpack_version_infos(Deserializer &derez,
                                std::vector<VersionInfo> &infos,
                                std::set<RtEvent> &ready_events);
    protected:
      void pack_restrict_infos(Serializer &rez, 
                               std::vector<RestrictInfo> &infos);
      void unpack_restrict_infos(Deserializer &derez,
                                 std::vector<RestrictInfo> &infos,
                                 std::set<RtEvent> &ready_events);
      void pack_projection_infos(Serializer &rez,
                                 std::vector<ProjectionInfo> &infos);
      void unpack_projection_infos(Deserializer &derez,
                                   std::vector<ProjectionInfo> &infos,
                                   const Domain &launch_domain);
    public:
      // Tell the parent context that this task is in a ready queue
      void activate_outstanding_task(void);
      void deactivate_outstanding_task(void);
    public:
      void register_region_creation(LogicalRegion handle);
      void register_region_deletion(LogicalRegion handle);
      void register_region_creations(const std::set<LogicalRegion> &regions);
      void register_region_deletions(const std::set<LogicalRegion> &regions);
    public:
      void register_field_creation(FieldSpace space, FieldID fid);
      void register_field_creations(FieldSpace space, 
                                    const std::vector<FieldID> &fields);
      void register_field_deletions(FieldSpace space,
                                    const std::set<FieldID> &to_free);
      void register_field_creations(
                const std::set<std::pair<FieldSpace,FieldID> > &fields);
      void register_field_deletions(
                const std::set<std::pair<FieldSpace,FieldID> > &fields);
    public:
      void register_field_space_creation(FieldSpace space);
      void register_field_space_deletion(FieldSpace space);
      void register_field_space_creations(const std::set<FieldSpace> &spaces);
      void register_field_space_deletions(const std::set<FieldSpace> &spaces);
    public:
      bool has_created_index_space(IndexSpace space) const;
      void register_index_space_creation(IndexSpace space);
      void register_index_space_deletion(IndexSpace space);
      void register_index_space_creations(const std::set<IndexSpace> &spaces);
      void register_index_space_deletions(const std::set<IndexSpace> &spaces);
    public:
      void register_index_partition_creation(IndexPartition handle);
      void register_index_partition_deletion(IndexPartition handle);
      void register_index_partition_creations(
                                        const std::set<IndexPartition> &parts);
      void register_index_partition_deletions(
                                        const std::set<IndexPartition> &parts);
    public:
      virtual void add_created_region(LogicalRegion handle) = 0;
    public:
      bool was_created_requirement_deleted(const RegionRequirement &req) const;
      void return_privilege_state(TaskOp *target);
      void pack_privilege_state(Serializer &rez, AddressSpaceID target);
      void unpack_privilege_state(Deserializer &derez);
      void perform_privilege_checks(void);
    public:
      void find_early_mapped_region(unsigned idx, InstanceSet &ref);
      void clone_task_op_from(TaskOp *rhs, Processor p, 
                              bool stealable, bool duplicate_args);
      void update_grants(const std::vector<Grant> &grants);
      void update_arrival_barriers(const std::vector<PhaseBarrier> &barriers);
      bool compute_point_region_requirements(MinimalPoint *mp = NULL);
      void early_map_regions(std::set<RtEvent> &applied_conditions,
                             const std::vector<unsigned> &must_premap);
      bool prepare_steal(void);
    public:
      void compute_parent_indexes(void);
      void perform_intra_task_alias_analysis(bool is_tracing,
          LegionTrace *trace, std::vector<RegionTreePath> &privilege_paths);
    protected:
      // These methods get called once the task has executed
      // and all the children have either mapped, completed,
      // or committed.
      void trigger_children_complete(void);
      void trigger_children_committed(void);
    protected:
      // Tasks have two requirements to complete:
      // - all speculation must be resolved
      // - all children must be complete
      virtual void trigger_task_complete(void) = 0;
      // Tasks have two requirements to commit:
      // - all commit dependences must be satisfied (trigger_commit)
      // - all children must commit (children_committed)
      virtual void trigger_task_commit(void) = 0;
    protected:
      // Early mapped regions
      std::map<unsigned/*idx*/,InstanceSet>     early_mapped_regions;
      // A map of any locks that we need to take for this task
      std::map<Reservation,bool/*exclusive*/>   atomic_locks;
    protected:
      std::vector<unsigned>                     parent_req_indexes;
    protected:
      std::set<LogicalRegion>                   created_regions;
      std::set<std::pair<FieldSpace,FieldID> >  created_fields;
      std::set<FieldSpace>                      created_field_spaces;
      std::set<IndexSpace>                      created_index_spaces;
      std::set<IndexPartition>                  created_index_partitions;
      std::set<LogicalRegion>                   deleted_regions;
      std::set<std::pair<FieldSpace,FieldID> >  deleted_fields;
      std::set<FieldSpace>                      deleted_field_spaces;
      std::set<IndexSpace>                      deleted_index_spaces;
      std::set<IndexPartition>                  deleted_index_partitions;
    protected:
      bool complete_received;
      bool commit_received;
      bool children_complete;
      bool children_commit;
      bool children_complete_invoked;
      bool children_commit_invoked;
    protected:
      bool map_locally;
    private:
      mutable bool is_local;
      mutable bool local_cached;
    protected:
      AllocManager *arg_manager;
    protected:
      MapperManager *mapper;
    private:
      unsigned current_mapping_index;
    public:
      inline void set_current_mapping_index(unsigned index) 
        { current_mapping_index = index; }
    public:
      // Index for this must epoch op
      unsigned must_epoch_index;
    public:
      // Static methods
      static void process_unpack_task(Runtime *rt,
                                      Deserializer &derez);
    public:
      static void pack_index_space_requirement(
          const IndexSpaceRequirement &req, Serializer &rez);
      static void pack_region_requirement(
          const RegionRequirement &req, Serializer &rez);
      static void pack_grant(
          const Grant &grant, Serializer &rez);
      static void pack_phase_barrier(
          const PhaseBarrier &barrier, Serializer &rez);
    public:
      static void unpack_index_space_requirement(
          IndexSpaceRequirement &req, Deserializer &derez);
      static void unpack_region_requirement(
          RegionRequirement &req, Deserializer &derez);
      static void unpack_grant(
          Grant &grant, Deserializer &derez);
      static void unpack_phase_barrier(
          PhaseBarrier &barrier, Deserializer &derez);
    public:
      static void pack_point(Serializer &rez, const DomainPoint &p);
      static void unpack_point(Deserializer &derez, DomainPoint &p);
    public:
      static void log_requirement(UniqueID uid, unsigned idx,
                                 const RegionRequirement &req);
    };

    /**
     * \class SingleTask
     * This is the parent type for each of the single class
     * kinds of classes.  It also serves as the type that
     * represents a context for each application level task.
     */
    class SingleTask : public TaskOp {
    public:
      // A struct for keeping track of local field information
      struct LocalFieldInfo {
      public:
        LocalFieldInfo(void)
          : handle(FieldSpace::NO_SPACE), fid(0),
            field_size(0), reclaim_event(RtEvent::NO_RT_EVENT),
            serdez_id(0) { }
        LocalFieldInfo(FieldSpace sp, FieldID f,
                       size_t size, RtEvent reclaim,
                       CustomSerdezID sid)
          : handle(sp), fid(f), field_size(size),
            reclaim_event(reclaim), serdez_id(sid) { }
      public:
        FieldSpace     handle;
        FieldID        fid;
        size_t         field_size;
        RtEvent        reclaim_event;
        CustomSerdezID serdez_id;
      };
      struct DeferredDependenceArgs : 
        public LgTaskArgs<DeferredDependenceArgs> {
      public:
        static const LgTaskID TASK_ID = LG_TRIGGER_DEPENDENCE_ID;
      public:
        Operation *op;
      };
      struct RemoteCreateViewArgs : public LgTaskArgs<RemoteCreateViewArgs> {
      public:
        static const LgTaskID TASK_ID = LG_REMOTE_VIEW_CREATION_TASK_ID;
      public:
        SingleTask *proxy_this;
        PhysicalManager *manager;
        InstanceView **target;
        RtUserEvent to_trigger;
        AddressSpaceID source;
      };
      struct PostEndArgs : public LgTaskArgs<PostEndArgs> {
      public:
        static const LgTaskID TASK_ID = LG_POST_END_ID;
      public:
        SingleTask *proxy_this;
        void *result;
        size_t result_size;
      };
      struct DecrementArgs : public LgTaskArgs<DecrementArgs> {
      public:
        static const LgTaskID TASK_ID = LG_DECREMENT_PENDING_TASK_ID;
      public:
        SingleTask *parent_ctx;
      };
      struct WindowWaitArgs : public LgTaskArgs<WindowWaitArgs> {
      public:
        static const LgTaskID TASK_ID = LG_WINDOW_WAIT_TASK_ID;
      public:
        SingleTask *parent_ctx;
      };
      struct IssueFrameArgs : public LgTaskArgs<IssueFrameArgs> {
      public:
        static const LgTaskID TASK_ID = LG_ISSUE_FRAME_TASK_ID;
      public:
        SingleTask *parent_ctx;
        FrameOp *frame;
        ApEvent frame_termination;
      };
      struct AddToDepQueueArgs : public LgTaskArgs<AddToDepQueueArgs> {
      public:
        static const LgTaskID TASK_ID = LG_ADD_TO_DEP_QUEUE_TASK_ID;
      public:
        SingleTask *proxy_this;
        Operation *op;
        RtEvent op_pre;
      };
      struct DeferredPostMappedArgs : 
        public LgTaskArgs<DeferredPostMappedArgs> {
      public:
        static const LgTaskID TASK_ID = LG_DEFERRED_POST_MAPPED_ID;
      public:
        SingleTask *task;
      };
<<<<<<< HEAD
      struct MapperProfilingInfo {
        SingleTask *task;
        RtUserEvent profiling_done;
      };
      struct ReclaimLocalFieldArgs : public LgTaskArgs<ReclaimLocalFieldArgs> {
      public:
        static const LgTaskID TASK_ID = LG_RECLAIM_LOCAL_FIELD_ID;
      public:
        FieldSpace handle;
        FieldID fid;
      };
=======
>>>>>>> 77dcb0d0
    public:
      SingleTask(Runtime *rt);
      virtual ~SingleTask(void);
    protected:
      void activate_single(void);
      void deactivate_single(void);
    public:
      virtual void trigger_dependence_analysis(void) = 0;
    public:
      // This is used enough that we want it inlined
      inline Processor get_executing_processor(void) const
        { return executing_processor; }
      inline void set_executing_processor(Processor p)
        { executing_processor = p; }
      inline unsigned get_tunable_index(void)
        { return total_tunable_count++; }
    public:
      // These two functions are only safe to call after
      // the task has had its variant selected
      bool is_leaf(void) const;
      bool is_inner(void) const;
      bool has_virtual_instances(void) const;
      bool is_created_region(unsigned index) const;
      void update_no_access_regions(void);
    public:
      void assign_context(RegionTreeContext ctx);
      RegionTreeContext release_context(void);
      virtual RegionTreeContext get_context(void) const;
      virtual ContextID get_context_id(void) const; 
      virtual UniqueID get_context_uid(void) const;
    public:
      void destroy_user_lock(Reservation r);
      void destroy_user_barrier(ApBarrier b);
    public:
      PhysicalRegion get_physical_region(unsigned idx);
      void get_physical_references(unsigned idx, InstanceSet &refs);
    public:
      // The following set of operations correspond directly
      // to the complete_mapping, complete_operation, and
      // commit_operations performed by an operation.  Every
      // one of those calls invokes the corresponding one of
      // these calls to notify the parent context.
      virtual unsigned register_new_child_operation(Operation *op);
      virtual unsigned register_new_close_operation(CloseOp *op);
      virtual void add_to_dependence_queue(Operation *op, bool has_lock,
                                           RtEvent op_precondition);
      virtual void register_child_executed(Operation *op);
      virtual void register_child_complete(Operation *op);
      virtual void register_child_commit(Operation *op); 
      virtual void unregister_child_operation(Operation *op);
      virtual void register_fence_dependence(Operation *op);
    public:
      bool has_executing_operation(Operation *op);
      bool has_executed_operation(Operation *op);
      void print_children(void);
      void perform_window_wait(void);
    public:
      void perform_fence_analysis(FenceOp *op);
      virtual void update_current_fence(FenceOp *op);
    public:
      void begin_trace(TraceID tid);
      void end_trace(TraceID tid);
    public:
      void issue_frame(FrameOp *frame, ApEvent frame_termination);
      void perform_frame_issue(FrameOp *frame, ApEvent frame_termination);
      void finish_frame(ApEvent frame_termination);
    public:
      void increment_outstanding(void);
      void decrement_outstanding(void);
      void increment_pending(void);
      RtEvent decrement_pending(SingleTask *child) const;
      void decrement_pending(void);
      void increment_frame(void);
      void decrement_frame(void);
    public:
      void add_local_field(FieldSpace handle, FieldID fid, 
                           size_t size, CustomSerdezID serdez_id);
      void add_local_fields(FieldSpace handle, 
                            const std::vector<FieldID> &fields,
                            const std::vector<size_t> &fields_sizes,
                            CustomSerdezID serdez_id);
      void allocate_local_field(const LocalFieldInfo &info);
    public:
      ptr_t perform_safe_cast(IndexSpace is, ptr_t pointer);
      DomainPoint perform_safe_cast(IndexSpace is, const DomainPoint &point);
    public:
      virtual void add_created_region(LogicalRegion handle);
      // for logging created region requirements
      void log_created_requirements(void);
    public:
      SingleTask* find_parent_logical_context(unsigned index);
      SingleTask* find_parent_physical_context(unsigned index);
      void find_parent_version_info(unsigned index, unsigned depth, 
                   const FieldMask &version_mask, VersionInfo &version_info);
      // Override by RemoteTask and TopLevelTask
      virtual SingleTask* find_outermost_local_context(SingleTask *previous);
      virtual SingleTask* find_top_context(void);
    public:
      void analyze_destroy_index_space(IndexSpace handle, 
                                   std::vector<RegionRequirement> &delete_reqs,
                                   std::vector<unsigned> &parent_req_indexes);
      void analyze_destroy_index_partition(IndexPartition handle, 
                                   std::vector<RegionRequirement> &delete_reqs,
                                   std::vector<unsigned> &parent_req_indexes);
      void analyze_destroy_field_space(FieldSpace handle, 
                                   std::vector<RegionRequirement> &delete_reqs,
                                   std::vector<unsigned> &parent_req_indexes);
      void analyze_destroy_fields(FieldSpace handle,
                                  const std::set<FieldID> &to_delete,
                                  std::vector<RegionRequirement> &delete_reqs,
                                  std::vector<unsigned> &parent_req_indexes);
      void analyze_destroy_logical_region(LogicalRegion handle, 
                                  std::vector<RegionRequirement> &delete_reqs,
                                  std::vector<unsigned> &parent_req_indexes);
      void analyze_destroy_logical_partition(LogicalPartition handle,
                                  std::vector<RegionRequirement> &delete_reqs,
                                  std::vector<unsigned> &parent_req_indexes);
    public:
      int has_conflicting_regions(MapOp *map, bool &parent_conflict,
                                  bool &inline_conflict);
      int has_conflicting_regions(AttachOp *attach, bool &parent_conflict,
                                  bool &inline_conflict);
      int has_conflicting_internal(const RegionRequirement &req, 
                                   bool &parent_conflict,
                                   bool &inline_conflict);
      void find_conflicting_regions(TaskOp *task,
                                    std::vector<PhysicalRegion> &conflicting);
      void find_conflicting_regions(CopyOp *copy,
                                    std::vector<PhysicalRegion> &conflicting);
      void find_conflicting_regions(AcquireOp *acquire,
                                    std::vector<PhysicalRegion> &conflicting);
      void find_conflicting_regions(ReleaseOp *release,
                                    std::vector<PhysicalRegion> &conflicting);
      void find_conflicting_regions(DependentPartitionOp *partition,
                                    std::vector<PhysicalRegion> &conflicting);
      void find_conflicting_internal(const RegionRequirement &req,
                                    std::vector<PhysicalRegion> &conflicting);
      void find_conflicting_regions(FillOp *fill,
                                    std::vector<PhysicalRegion> &conflicting);
      bool check_region_dependence(RegionTreeID tid, IndexSpace space,
                                  const RegionRequirement &our_req,
                                  const RegionUsage &our_usage,
                                  const RegionRequirement &req);
      void register_inline_mapped_region(PhysicalRegion &region);
      void unregister_inline_mapped_region(PhysicalRegion &region);
    public:
      bool is_region_mapped(unsigned idx);
      void clone_requirement(unsigned idx, RegionRequirement &target);
      int find_parent_region_req(const RegionRequirement &req, 
                                 bool check_privilege = true);
      unsigned find_parent_region(unsigned idx, TaskOp *task);
      unsigned find_parent_index_region(unsigned idx, TaskOp *task);
      PrivilegeMode find_parent_privilege_mode(unsigned idx);
      LegionErrorType check_privilege(const IndexSpaceRequirement &req) const;
      LegionErrorType check_privilege(const RegionRequirement &req, 
                                      FieldID &bad_field, 
                                      bool skip_privileges = false) const; 
      LogicalRegion find_logical_region(unsigned index);
    protected:
      LegionErrorType check_privilege_internal(const RegionRequirement &req,
                                      const RegionRequirement &parent_req,
                                      std::set<FieldID>& privilege_fields,
                                      FieldID &bad_field, 
                                      bool skip_privileges) const;
    public:
      void add_acquisition(AcquireOp *op, const RegionRequirement &req);
      void remove_acquisition(ReleaseOp *op, const RegionRequirement &req);
      void add_restriction(AttachOp *op, InstanceManager *instance,
                           const RegionRequirement &req);
      void remove_restriction(DetachOp *op, const RegionRequirement &req);
      void release_restrictions(void);
      inline bool has_restrictions(void) const 
        { return !coherence_restrictions.empty(); }
      void perform_restricted_analysis(const RegionRequirement &req, 
                                       RestrictInfo &restrict_info);
    public:
      void initialize_map_task_input(Mapper::MapTaskInput &input,
                                     Mapper::MapTaskOutput &output,
                                     MustEpochOp *must_epoch_owner,
                                     std::vector<InstanceSet> &valid_instances);
      void finalize_map_task_output(Mapper::MapTaskInput &input,
                                    Mapper::MapTaskOutput &output,
                                    MustEpochOp *must_epoch_owner,
                                    std::vector<InstanceSet> &valid_instances);
    protected: // mapper helper calls
      void validate_target_processors(const std::vector<Processor> &prcs) const;
      void validate_variant_selection(MapperManager *local_mapper,
                    VariantImpl *impl, const char *call_name) const;
    protected:
      void invoke_mapper(MustEpochOp *must_epoch_owner);
      void map_all_regions(ApEvent user_event,
                           MustEpochOp *must_epoch_owner = NULL); 
      void perform_post_mapping(void);
      void initialize_region_tree_contexts(
          const std::vector<RegionRequirement> &clone_requirements,
          const std::vector<ApUserEvent> &unmap_events,
          std::set<ApEvent> &preconditions);
      void invalidate_region_tree_contexts(void);
    public:
      InstanceView* create_instance_top_view(PhysicalManager *manager,
                         AddressSpaceID source, RtEvent *ready = NULL); 
      static void handle_remote_view_creation(const void *args);
      void notify_instance_deletion(PhysicalManager *deleted, 
                                    GenerationID old_gen);
      void convert_virtual_instance_top_views(
          const std::map<AddressSpaceID,RemoteTask*> &remote_instances);
      static void handle_create_top_view_request(Deserializer &derez, 
                            Runtime *runtime, AddressSpaceID source);
      static void handle_create_top_view_response(Deserializer &derez,
                                                   Runtime *runtime);
    protected:
      void pack_single_task(Serializer &rez, AddressSpaceID target);
      void unpack_single_task(Deserializer &derez, 
                              std::set<RtEvent> &ready_events);
      virtual void pack_remote_context(Serializer &rez, AddressSpaceID target);
      virtual void unpack_remote_context(Deserializer &derez,
                                         std::set<RtEvent> &preconditions);
      void send_back_created_state(AddressSpaceID target);
    public:
      const std::vector<PhysicalRegion>& begin_task(void);
      void end_task(const void *res, size_t res_size, bool owned);
      void post_end_task(const void *res, size_t res_size, bool owned);
      void unmap_all_regions(void);
    public:
      inline void begin_runtime_call(void);
      inline void end_runtime_call(void);
      inline void begin_task_wait(bool from_runtime);
      inline void end_task_wait(void);
    public:
      VariantImpl* select_inline_variant(TaskOp *child, 
                                         InlineTask *inline_task);
      void inline_child_task(TaskOp *child);
    public:
      void restart_task(void);
      const std::vector<PhysicalRegion>& get_physical_regions(void) const;
    public:
      virtual void add_copy_profiling_request(
                                      Realm::ProfilingRequestSet &requests);
      virtual void report_profiling_response(
                                const Realm::ProfilingResponse &respone);
    public:
      virtual void activate(void) = 0;
      virtual void deactivate(void) = 0;
      virtual bool is_top_level_task(void) const { return false; }
    public:
      virtual void resolve_false(void) = 0;
      virtual void launch_task(void);
      virtual void early_map_task(void) = 0;
      virtual bool distribute_task(void) = 0;
      virtual RtEvent perform_must_epoch_version_analysis(MustEpochOp *own) = 0;
      virtual RtEvent perform_mapping(MustEpochOp *owner = NULL) = 0;
      virtual bool is_stealable(void) const = 0;
      virtual bool has_restrictions(unsigned idx, LogicalRegion handle) = 0;
      virtual bool can_early_complete(ApUserEvent &chain_event) = 0; 
    public:
      virtual ApEvent get_task_completion(void) const = 0;
      virtual TaskKind get_task_kind(void) const = 0;
    public:
      virtual void send_remote_context(AddressSpaceID target, 
                                       RemoteTask *dst) = 0;
    public:
      // Override by RemoteTask
      virtual SingleTask* find_parent_context(void);
    public:
      // Override by RemoteTask
      virtual AddressSpaceID get_version_owner(RegionTreeNode *node,
                                               AddressSpaceID source);
    public:
      // Override these methods from operation class
      virtual void trigger_mapping(void); 
    protected:
      virtual void trigger_task_complete(void) = 0;
      virtual void trigger_task_commit(void) = 0;
    public:
      virtual void perform_physical_traversal(unsigned idx,
                                RegionTreeContext ctx, InstanceSet &valid) = 0;
      virtual bool pack_task(Serializer &rez, Processor target) = 0;
      virtual bool unpack_task(Deserializer &derez, Processor current,
                               std::set<RtEvent> &ready_events) = 0;
      virtual void find_enclosing_local_fields(
      LegionDeque<LocalFieldInfo,TASK_LOCAL_FIELD_ALLOC>::tracked &infos) = 0;
      virtual void perform_inlining(SingleTask *ctx, VariantImpl *variant) = 0;
    public:
      virtual void handle_future(const void *res, 
                                 size_t res_size, bool owned) = 0; 
      virtual void handle_post_mapped(RtEvent pre = RtEvent::NO_RT_EVENT) = 0;
    protected:
      // Boolean for each region saying if it is virtual mapped
      std::vector<bool> virtual_mapped;
      // Regions which are NO_ACCESS or have no privilege fields
      std::vector<bool> no_access_regions;
      Processor executing_processor;
    protected:
      std::vector<Processor> target_processors;
      // Hold the result of the mapping 
      LegionDeque<InstanceSet,TASK_INSTANCE_REGION_ALLOC>::tracked 
                                                             physical_instances;
      // Keep track of inline mapping regions for this task
      // so we can see when there are conflicts
      LegionList<PhysicalRegion,TASK_INLINE_REGION_ALLOC>::tracked
                                                   inline_regions; 
      // Context for this task
      RegionTreeContext context; 
      // Application tasks can manipulate these next two data
      // structures by creating regions and fields, make sure you are
      // holding the operation lock when you are accessing them
      std::deque<RegionRequirement>             created_requirements;
      // Track whether the created region requirements have
      // privileges to be returned or not
      std::vector<bool>                         returnable_privileges;
    protected:
      std::vector<PhysicalRegion>               physical_regions;
    protected: // Instance top view data structures
      std::map<PhysicalManager*,InstanceView*>  instance_top_views;
      std::map<PhysicalManager*,RtUserEvent>    pending_top_views;
    protected: // Mapper choices 
      Mapper::ContextConfigOutput           context_configuration;
      VariantID                             selected_variant;
      TaskPriority                          task_priority;
      bool                                  perform_postmap;
      Mapper::TaskProfilingInfo             profiling_info;
    protected:
      // Events that must be triggered before we are done mapping
      std::set<RtEvent> map_applied_conditions;
    protected:
      // Track whether this task has finished executing
      unsigned total_children_count; // total number of sub-operations
      unsigned total_close_count;
      unsigned total_tunable_count;
      unsigned outstanding_children_count;
      bool task_executed;
      LegionSet<Operation*,EXECUTING_CHILD_ALLOC>::tracked executing_children;
      LegionSet<Operation*,EXECUTED_CHILD_ALLOC>::tracked executed_children;
      LegionSet<Operation*,COMPLETE_CHILD_ALLOC>::tracked complete_children;
      // Traces for this task's execution
      LegionMap<TraceID,LegionTrace*,TASK_TRACES_ALLOC>::tracked traces;
      LegionTrace *current_trace;
      // Event for waiting when the number of mapping+executing
      // child operations has grown too large.
      bool valid_wait_event;
      RtUserEvent window_wait;
      std::deque<ApEvent> frame_events;
      RtEvent deferred_map;
      RtEvent deferred_complete;
      RtEvent pending_done;
      RtEvent last_registration;
      RtEvent dependence_precondition;
    protected:
      mutable bool leaf_cached, is_leaf_result;
      mutable bool inner_cached, is_inner_result;
      mutable bool has_virtual_instances_cached, has_virtual_instances_result;
    protected:
      // Number of sub-tasks ready to map
      unsigned outstanding_subtasks;
      // Number of mapped sub-tasks that are yet to run
      unsigned pending_subtasks;
      // Number of pending_frames
      unsigned pending_frames;
      // Event used to order operations to the runtime
      RtEvent context_order_event;
      // Track whether this context is current active for scheduling
      // indicating that it is no longer far enough ahead
      bool currently_active_context;
    protected:
      FenceOp *current_fence;
      GenerationID fence_gen;
#ifdef LEGION_SPY
      UniqueID current_fence_uid;
#endif
    protected:
      // Profiling information
      std::vector<ProfilingMeasurementID> task_profiling_requests;
      std::vector<ProfilingMeasurementID> copy_profiling_requests;
      int                          outstanding_profiling_requests;
      RtUserEvent                              profiling_reported;
      Mapping::ProfilingMeasurements::RuntimeOverhead *overhead_tracker;
      long long                                previous_profiling_time;
    protected:
      // Resources that can build up over a task's lifetime
      LegionDeque<Reservation,TASK_RESERVATION_ALLOC>::tracked context_locks;
      LegionDeque<ApBarrier,TASK_BARRIER_ALLOC>::tracked context_barriers;
      LegionDeque<LocalFieldInfo,TASK_LOCAL_FIELD_ALLOC>::tracked local_fields;
    protected:
      // Some help for performing fast safe casts
      std::map<IndexSpace,Domain> safe_cast_domains;
    protected:
      // For tracking restricted coherence
      std::list<Restriction*> coherence_restrictions;
    protected:
      std::map<RegionTreeNode*,
        std::pair<AddressSpaceID,bool/*remote only*/> > region_tree_owners;
#ifdef LEGION_SPY
    public:
      RtEvent update_previous_mapped_event(RtEvent next);
    protected:
      RtEvent previous_mapped_event;
#endif
    };

    /**
     * \class MultiTask
     * This is the parent type for each of the multi-task
     * kinds of classes.
     */
    class MultiTask : public TaskOp {
    public:
      MultiTask(Runtime *rt);
      virtual ~MultiTask(void);
    protected:
      void activate_multi(void);
      void deactivate_multi(void);
    public:
      bool is_sliced(void) const;
      void slice_index_space(void);
      void trigger_slices(void);
      void clone_multi_from(MultiTask *task, const Domain &d, Processor p,
                            bool recurse, bool stealable);
    public:
      virtual void activate(void) = 0;
      virtual void deactivate(void) = 0;
    public:
      virtual void trigger_dependence_analysis(void) = 0;
    public:
      virtual void resolve_false(void) = 0;
      virtual void early_map_task(void) = 0;
      virtual bool distribute_task(void) = 0;
      virtual RtEvent perform_mapping(MustEpochOp *owner = NULL) = 0;
      virtual void launch_task(void) = 0;
      virtual bool is_stealable(void) const = 0;
      virtual bool has_restrictions(unsigned idx, LogicalRegion handle) = 0;
      virtual void map_and_launch(void) = 0;
      virtual VersionInfo& get_version_info(unsigned idx);
      virtual RestrictInfo& get_restrict_info(unsigned idx);
      virtual const std::vector<VersionInfo>* get_version_infos(void);
      virtual const std::vector<RestrictInfo>* get_restrict_infos(void);
    public:
      virtual ApEvent get_task_completion(void) const = 0;
      virtual TaskKind get_task_kind(void) const = 0;
    public:
      virtual void trigger_mapping(void);
    protected:
      virtual void trigger_task_complete(void) = 0;
      virtual void trigger_task_commit(void) = 0;
    public:
      virtual bool pack_task(Serializer &rez, Processor target) = 0;
      virtual bool unpack_task(Deserializer &derez, Processor current,
                               std::set<RtEvent> &ready_events) = 0;
      virtual void perform_inlining(SingleTask *ctx, VariantImpl *variant) = 0;
    public:
      virtual SliceTask* clone_as_slice_task(const Domain &d,
          Processor p, bool recurse, bool stealable,
          long long scale_denominator) = 0;
      virtual void handle_future(const DomainPoint &point, const void *result,
                                 size_t result_size, bool owner) = 0;
      virtual void register_must_epoch(void) = 0;
    public:
      virtual void add_created_region(LogicalRegion handle);
    public:
      void pack_multi_task(Serializer &rez, AddressSpaceID target);
      void unpack_multi_task(Deserializer &derez,
                             std::set<RtEvent> &ready_events);
    public:
      void initialize_reduction_state(void);
      void fold_reduction_future(const void *result, size_t result_size,
                                 bool owner, bool exclusive); 
    protected:
      std::list<SliceTask*> slices;
      std::vector<VersionInfo> version_infos;
      std::vector<RestrictInfo> restrict_infos;
      std::vector<ProjectionInfo> projection_infos;
      bool sliced;
    protected:
      ReductionOpID redop;
      const ReductionOp *reduction_op;
      ArgumentMap argument_map;
      // For handling reductions of types with serdez methods
      const SerdezRedopFns *serdez_redop_fns;
      size_t reduction_state_size;
      void *reduction_state; 
    };

    /**
     * \class IndividualTask
     * This class serves as the basis for all individual task
     * launch calls performed by the runtime.
     */
    class IndividualTask : public SingleTask {
    public:
      static const AllocationType alloc_type = INDIVIDUAL_TASK_ALLOC;
    public:
      IndividualTask(Runtime *rt);
      IndividualTask(const IndividualTask &rhs);
      virtual ~IndividualTask(void);
    public:
      IndividualTask& operator=(const IndividualTask &rhs);
    public:
      virtual void activate(void);
      virtual void deactivate(void);
    public:
      Future initialize_task(SingleTask *ctx,
                             const TaskLauncher &launcher, 
                             bool check_privileges,
                             bool track = true);
      Future initialize_task(SingleTask *ctx,
              Processor::TaskFuncID task_id,
              const std::vector<IndexSpaceRequirement> &indexes,
              const std::vector<RegionRequirement> &regions,
              const TaskArgument &arg,
              const Predicate &predicate,
              MapperID id, MappingTagID tag,
              bool check_privileges,
              bool track = true); 
      void set_top_level(void);
    public:
      RtEvent perform_versioning_analysis(void);
      virtual RtEvent perform_must_epoch_version_analysis(MustEpochOp *own);
    public:
      virtual bool has_prepipeline_stage(void) const { return true; }
      virtual void trigger_prepipeline_stage(void);
      virtual void trigger_dependence_analysis(void);
      virtual void report_interfering_requirements(unsigned idx1,unsigned idx2);
      virtual std::map<PhysicalManager*,std::pair<unsigned,bool> >*
                                       get_acquired_instances_ref(void);
      virtual void record_restrict_postcondition(ApEvent postcondition);
    public:
      virtual void resolve_false(void);
      virtual void early_map_task(void);
      virtual bool distribute_task(void);
      virtual RtEvent perform_mapping(MustEpochOp *owner = NULL);
      virtual bool is_stealable(void) const;
      virtual bool has_restrictions(unsigned idx, LogicalRegion handle);
      virtual bool can_early_complete(ApUserEvent &chain_event);
      virtual VersionInfo& get_version_info(unsigned idx);
      virtual RestrictInfo& get_restrict_info(unsigned idx);
      virtual const std::vector<VersionInfo>* get_version_infos(void);
      virtual const std::vector<RestrictInfo>* get_restrict_infos(void);
      virtual RegionTreePath& get_privilege_path(unsigned idx);
    public:
      virtual ApEvent get_task_completion(void) const;
      virtual TaskKind get_task_kind(void) const;
    public:
      virtual void send_remote_context(AddressSpaceID target, 
                                       RemoteTask *dst);
    public:
      virtual void trigger_task_complete(void);
      virtual void trigger_task_commit(void);
    public:
      virtual void handle_future(const void *res, 
                                 size_t res_size, bool owned);
      virtual void handle_post_mapped(RtEvent pre = RtEvent::NO_RT_EVENT);
    public:
      virtual void record_reference_mutation_effect(RtEvent event);
    public:
      virtual void perform_physical_traversal(unsigned idx,
                                RegionTreeContext ctx, InstanceSet &valid);
      virtual bool pack_task(Serializer &rez, Processor target);
      virtual bool unpack_task(Deserializer &derez, Processor current,
                               std::set<RtEvent> &ready_events);
      virtual void find_enclosing_local_fields(
          LegionDeque<LocalFieldInfo,TASK_LOCAL_FIELD_ALLOC>::tracked &infos);
      virtual void perform_inlining(SingleTask *ctx, VariantImpl *variant);
      virtual bool is_inline_task(void) const;
      virtual bool is_top_level_task(void) const { return top_level_task; }
      virtual const std::vector<PhysicalRegion>& begin_inline_task(void);
      virtual void end_inline_task(const void *result, 
                                   size_t result_size, bool owned);
    protected:
      void pack_remote_complete(Serializer &rez);
      void pack_remote_commit(Serializer &rez);
      void unpack_remote_mapped(Deserializer &derez);
      void unpack_remote_complete(Deserializer &derez);
      void unpack_remote_commit(Deserializer &derez);
    public:
      static void process_unpack_remote_mapped(Deserializer &derez);
      static void process_unpack_remote_complete(Deserializer &derez);
      static void process_unpack_remote_commit(Deserializer &derez);
    protected: 
      void *future_store;
      size_t future_size;
      Future result; 
      std::set<Operation*>        child_operations;
      std::vector<RegionTreePath> privilege_paths;
      std::vector<VersionInfo>    version_infos;
      std::vector<RestrictInfo>   restrict_infos;
    protected:
      // Information for remotely executing task
      IndividualTask *orig_task; // Not a valid pointer when remote
      ApEvent remote_completion_event;
      UniqueID remote_unique_id;
      UniqueID remote_owner_uid;
    protected:
      Future predicate_false_future;
      void *predicate_false_result;
      size_t predicate_false_size;
    protected:
      bool sent_remotely;
    protected:
      friend class Internal;
      // Special field for the top level task
      bool top_level_task;
      // Special field for inline tasks
      bool is_inline;
      // Whether we have to do intra-task alias analysis
      bool need_intra_task_alias_analysis;
    protected:
      std::map<AddressSpaceID,RemoteTask*> remote_instances;
    protected:
      std::map<PhysicalManager*,
        std::pair<unsigned/*ref count*/,bool/*created*/> > acquired_instances;
      std::set<ApEvent> restrict_postconditions;
    };

    /**
     * \class PointTask
     * A point task is a single point of an index space task
     * launch.  It will primarily be managed by its enclosing
     * slice task owner.
     */
    class PointTask : public SingleTask {
    public:
      static const AllocationType alloc_type = POINT_TASK_ALLOC;
    public:
      PointTask(Runtime *rt);
      PointTask(const PointTask &rhs);
      virtual ~PointTask(void);
    public:
      PointTask& operator=(const PointTask &rhs);
    public:
      virtual void activate(void);
      virtual void deactivate(void);
    public:
      void perform_versioning_analysis(std::set<RtEvent> &ready_events);
      virtual RtEvent perform_must_epoch_version_analysis(MustEpochOp *own);
    public:
      virtual void trigger_dependence_analysis(void);
    public:
      virtual void resolve_false(void);
      virtual void early_map_task(void);
      virtual bool distribute_task(void);
      virtual RtEvent perform_mapping(MustEpochOp *owner = NULL);
      virtual bool is_stealable(void) const;
      virtual bool has_restrictions(unsigned idx, LogicalRegion handle);
      virtual bool can_early_complete(ApUserEvent &chain_event);
      virtual VersionInfo& get_version_info(unsigned idx);
      virtual RestrictInfo& get_restrict_info(unsigned idx);
      virtual const std::vector<VersionInfo>* get_version_infos(void);
      virtual const std::vector<RestrictInfo>* get_restrict_infos(void);
      virtual bool is_inline_task(void) const;
    public:
      virtual ApEvent get_task_completion(void) const;
      virtual TaskKind get_task_kind(void) const;
    public:
      virtual void send_remote_context(AddressSpaceID target, 
                                       RemoteTask *dst);
    public:
      virtual void trigger_task_complete(void);
      virtual void trigger_task_commit(void);
    public:
      virtual void perform_physical_traversal(unsigned idx,
                                RegionTreeContext ctx, InstanceSet &valid);
      virtual bool pack_task(Serializer &rez, Processor target);
      virtual bool unpack_task(Deserializer &derez, Processor current,
                               std::set<RtEvent> &ready_events);
      virtual void find_enclosing_local_fields(
          LegionDeque<LocalFieldInfo,TASK_LOCAL_FIELD_ALLOC>::tracked &infos);
      virtual void perform_inlining(SingleTask *ctx, VariantImpl *variant);
      virtual std::map<PhysicalManager*,std::pair<unsigned,bool> >*
                                       get_acquired_instances_ref(void);
      virtual void record_restrict_postcondition(ApEvent postcondition);
    public:
      virtual void handle_future(const void *res, 
                                 size_t res_size, bool owned);
      virtual void handle_post_mapped(RtEvent pre = RtEvent::NO_RT_EVENT);
    public:
      void initialize_point(SliceTask *owner, MinimalPoint &mp);
    public:
      virtual void record_reference_mutation_effect(RtEvent event);
    protected:
      friend class SliceTask;
      SliceTask                   *slice_owner;
      ApUserEvent                 point_termination;
      std::set<ApEvent>           restrict_postconditions;
    protected:
      std::map<AddressSpaceID,RemoteTask*> remote_instances;
    protected:
      std::vector<VersionInfo>    version_infos;
    };

    /**
     * \class WrapperTask
     * A wrapper task is an abstract class that extends a
     * SingleTask and is used for maintaining the illusion
     * of a SingleTask without needing to go through the
     * whole operation pipeline.  There are two kinds of
     * wrapper tasks: RemoteTasks and InlineTasks both
     * of which provide a context in which to execute
     * child tasks either in a remote node, or in an 
     * inline context.
     */
    class WrapperTask : public SingleTask {
    public:
      WrapperTask(Runtime *rt);
      virtual ~WrapperTask(void);
    public:
      virtual void activate(void) = 0;
      virtual void deactivate(void) = 0;
    public:
      virtual void trigger_dependence_analysis(void);
    public:
      virtual void resolve_false(void);
      virtual void early_map_task(void);
      virtual bool distribute_task(void);
      virtual RtEvent perform_must_epoch_version_analysis(MustEpochOp *own);
      virtual RtEvent perform_mapping(MustEpochOp *owner = NULL);
      virtual bool is_stealable(void) const;
      virtual bool has_restrictions(unsigned idx, LogicalRegion handle);
      virtual bool can_early_complete(ApUserEvent &chain_event);
    public:
      virtual void send_remote_context(AddressSpaceID target, 
                                       RemoteTask *dst) = 0;
    public:
      virtual ApEvent get_task_completion(void) const = 0;
      virtual TaskKind get_task_kind(void) const = 0;
    public:
      virtual void trigger_task_complete(void);
      virtual void trigger_task_commit(void);
    public:
      virtual void perform_physical_traversal(unsigned idx,
                                RegionTreeContext ctx, InstanceSet &valid);
      virtual bool pack_task(Serializer &rez, Processor target);
      virtual bool unpack_task(Deserializer &derez, Processor current,
                               std::set<RtEvent> &ready_events);
      virtual void find_enclosing_local_fields(
      LegionDeque<LocalFieldInfo,TASK_LOCAL_FIELD_ALLOC>::tracked &infos) = 0;
      virtual void perform_inlining(SingleTask *ctx, VariantImpl *variant);
    public:
      virtual void handle_future(const void *res, 
                                 size_t res_size, bool owned);
      virtual void handle_post_mapped(RtEvent pre = RtEvent::NO_RT_EVENT);
    public:
      void activate_wrapper(void);
      void deactivate_wrapper(void);
    };

    /**
     * \class TopLevelTask
     * A special task that acts as a dummy task above
     * the root of a task tree. It provides all the
     * functionality of the context, but also let's 
     * the runtime know when the entire task tree is done.
     */
    class TopLevelTask : public WrapperTask {
    public:
      static const AllocationType alloc_type = TOP_TASK_ALLOC;
    public:
      TopLevelTask(Runtime *rt);
      TopLevelTask(const TopLevelTask &rhs);
      virtual ~TopLevelTask(void);
    public:
      TopLevelTask& operator=(const TopLevelTask &rhs);
    public:
      virtual void activate(void);
      virtual void deactivate(void);
    public:
      virtual int get_depth(void) const;
      virtual void send_remote_context(AddressSpaceID target, 
                                       RemoteTask *dst);
      virtual void pack_remote_context(Serializer &rez, AddressSpaceID target);
    public:
      virtual UniqueID get_context_uid(void) const;
      virtual VersionInfo& get_version_info(unsigned idx);
      virtual const std::vector<VersionInfo>* get_version_infos(void);
    public:
      virtual SingleTask* find_parent_context(void);
    public:
      virtual ApEvent get_task_completion(void) const;
      virtual TaskKind get_task_kind(void) const;
    public:
      virtual void find_enclosing_local_fields(
          LegionDeque<LocalFieldInfo,TASK_LOCAL_FIELD_ALLOC>::tracked &infos);
    public:
      virtual SingleTask* find_outermost_local_context(SingleTask *previous);
      virtual SingleTask* find_top_context(void);
    protected:
      std::map<AddressSpaceID,RemoteTask*> remote_instances;
    };

    /**
     * \class RemoteTask
     * A remote task doesn't actually represent an
     * executing task the way other single task does.
     * Instead it serves as a proxy for holding state
     * for a task that is executing on a remote node
     * but is launching child tasks that are being
     * sent to the current node.  It is reclaimed
     * once the original task finishes on the 
     * original node.
     */
    class RemoteTask : public WrapperTask {
    public:
      static const AllocationType alloc_type = REMOTE_TASK_ALLOC;
    public:
      RemoteTask(Runtime *rt);
      RemoteTask(const RemoteTask &rhs);
      virtual ~RemoteTask(void);
    public:
      RemoteTask& operator=(const RemoteTask &rhs);
    public:
      virtual int get_depth(void) const;
    public:
      virtual void activate(void);
      virtual void deactivate(void);
    public:
      void initialize_remote(UniqueID context_uid);
    public:
      virtual SingleTask* find_outermost_local_context(SingleTask *previous);
      virtual SingleTask* find_top_context(void);
    public:
      virtual UniqueID get_context_uid(void) const;
      virtual VersionInfo& get_version_info(unsigned idx);
      virtual const std::vector<VersionInfo>* get_version_infos(void);
    public:
      virtual void send_remote_context(AddressSpaceID remote_instance,
                             RemoteTask *remote_ctx) { assert(false); }
      virtual SingleTask* find_parent_context(void);
      virtual AddressSpaceID get_version_owner(RegionTreeNode *node,
                                               AddressSpaceID source);
    public:
      static void handle_version_owner_request(Deserializer &derez,
                            Runtime *runtime, AddressSpaceID source);
      void process_version_owner_response(RegionTreeNode *node, 
                                          AddressSpaceID result);
      static void handle_version_owner_response(Deserializer &derez,
                                                Runtime *runtime);
    public:
      virtual ApEvent get_task_completion(void) const;
      virtual TaskKind get_task_kind(void) const;
    public:
      virtual void find_enclosing_local_fields(
          LegionDeque<LocalFieldInfo,TASK_LOCAL_FIELD_ALLOC>::tracked &infos);
      virtual void unpack_remote_context(Deserializer &derez,
                                         std::set<RtEvent> &preconditions);
    protected:
      UniqueID remote_owner_uid;
      UniqueID parent_context_uid;
    protected:
      int depth;
      ApEvent remote_completion_event;
      std::vector<VersionInfo> version_infos;
      std::map<RegionTreeNode*,RtUserEvent> pending_version_owner_requests;
      bool top_level_context;
    };

    /**
     * \class InlineTask
     * An inline task is a helper object that aides in
     * performing inline task operations
     */
    class InlineTask : public WrapperTask {
    public:
      static const AllocationType alloc_type = INLINE_TASK_ALLOC;
    public:
      InlineTask(Runtime *rt);
      InlineTask(const InlineTask &rhs);
      virtual ~InlineTask(void);
    public:
      InlineTask& operator=(const InlineTask &rhs);
    public:
      void initialize_inline_task(SingleTask *enclosing, TaskOp *clone);
    public:
      virtual void activate(void);
      virtual void deactivate(void);
    public:
      virtual RegionTreeContext get_context(void) const;
      virtual ContextID get_context_id(void) const;
    public:
      virtual void send_remote_context(AddressSpaceID target, 
                                       RemoteTask *dst);
    public:
      virtual ApEvent get_task_completion(void) const;
      virtual TaskKind get_task_kind(void) const;
    public:
      virtual void find_enclosing_local_fields(
          LegionDeque<LocalFieldInfo,TASK_LOCAL_FIELD_ALLOC>::tracked &infos);
    public:
      virtual unsigned register_new_child_operation(Operation *op);
      virtual unsigned register_new_close_operation(CloseOp *op);
      virtual void add_to_dependence_queue(Operation *op, bool has_lock,
                                           RtEvent op_precondition);
      virtual void register_child_executed(Operation *op);
      virtual void register_child_complete(Operation *op);
      virtual void register_child_commit(Operation *op); 
      virtual void unregister_child_operation(Operation *op);
      virtual void register_fence_dependence(Operation *op);
    public:
      virtual void update_current_fence(FenceOp *op);
    protected:
      SingleTask *enclosing;
    };

    /**
     * \class IndexTask
     * An index task is used to represent an index space task
     * launch performed by the runtime.  It will only live
     * on the node on which it was created.  Eventually the
     * mapper will slice the index space, and the corresponding
     * slice tasks for the index space will be distributed around
     * the machine and eventually returned to this index space task.
     */
    class IndexTask : public MultiTask {
    public:
      static const AllocationType alloc_type = INDEX_TASK_ALLOC;
    public:
      IndexTask(Runtime *rt);
      IndexTask(const IndexTask &rhs);
      virtual ~IndexTask(void);
    public:
      IndexTask& operator=(const IndexTask &rhs);
    public:
      FutureMap initialize_task(SingleTask *ctx,
                                const IndexLauncher &launcher,
                                bool check_privileges,
                                bool track = true);
      Future initialize_task(SingleTask *ctx,
                             const IndexLauncher &launcher,
                             ReductionOpID redop,
                             bool check_privileges,
                             bool track = true);
      FutureMap initialize_task(SingleTask *ctx,
            Processor::TaskFuncID task_id,
            const Domain &launch_domain,
            const std::vector<IndexSpaceRequirement> &indexes,
            const std::vector<RegionRequirement> &regions,
            const TaskArgument &global_arg,
            const ArgumentMap &arg_map,
            const Predicate &predicate,
            bool must_parallelism,
            MapperID id, MappingTagID tag,
            bool check_privileges);
      Future initialize_task(SingleTask *ctx,
            Processor::TaskFuncID task_id,
            const Domain &launch_domain,
            const std::vector<IndexSpaceRequirement> &indexes,
            const std::vector<RegionRequirement> &regions,
            const TaskArgument &global_arg,
            const ArgumentMap &arg_map,
            ReductionOpID redop,
            const TaskArgument &init_value,
            const Predicate &predicate,
            bool must_parallelism,
            MapperID id, MappingTagID tag,
            bool check_privileges);
      void initialize_predicate(const Future &pred_future,
                                const TaskArgument &pred_arg);
    public:
      virtual void activate(void);
      virtual void deactivate(void);
    public:
      virtual bool has_prepipeline_stage(void) const { return true; }
      virtual void trigger_prepipeline_stage(void);
      virtual void trigger_dependence_analysis(void);
      virtual void report_interfering_requirements(unsigned idx1,unsigned idx2);
      virtual RegionTreePath& get_privilege_path(unsigned idx);
    public:
      virtual void resolve_false(void);
      virtual void early_map_task(void);
      virtual bool distribute_task(void);
      virtual RtEvent perform_mapping(MustEpochOp *owner = NULL);
      virtual void launch_task(void);
      virtual bool is_stealable(void) const;
      virtual bool has_restrictions(unsigned idx, LogicalRegion handle);
      virtual void map_and_launch(void);
    public:
      virtual ApEvent get_task_completion(void) const;
      virtual TaskKind get_task_kind(void) const;
    protected:
      virtual void trigger_task_complete(void);
      virtual void trigger_task_commit(void);
    public:
      virtual bool pack_task(Serializer &rez, Processor target);
      virtual bool unpack_task(Deserializer &derez, Processor current,
                               std::set<RtEvent> &ready_events);
      virtual void perform_inlining(SingleTask *ctx, VariantImpl *variant);
      virtual bool is_inline_task(void) const;
      virtual const std::vector<PhysicalRegion>& begin_inline_task(void);
      virtual void end_inline_task(const void *result, 
                                   size_t result_size, bool owned);
      virtual std::map<PhysicalManager*,std::pair<unsigned,bool> >*
                                       get_acquired_instances_ref(void);
    public:
      virtual SliceTask* clone_as_slice_task(const Domain &d,
          Processor p, bool recurse, bool stealable,
          long long scale_denominator);
    public:
      virtual void handle_future(const DomainPoint &point, const void *result,
                                 size_t result_size, bool owner);
    public:
      virtual void register_must_epoch(void);
    public:
      virtual void record_reference_mutation_effect(RtEvent event);
    public:
      void record_locally_mapped_slice(SliceTask *local_slice);
    public:
      void return_slice_mapped(unsigned points, long long denom,
                               RtEvent applied_condition, 
                               ApEvent restrict_postcondition);
      void return_slice_complete(unsigned points);
      void return_slice_commit(unsigned points);
    public:
      void unpack_slice_mapped(Deserializer &derez, AddressSpaceID source);
      void unpack_slice_complete(Deserializer &derez);
      void unpack_slice_commit(Deserializer &derez); 
    public:
      static void process_slice_mapped(Deserializer &derez, 
                                       AddressSpaceID source);
      static void process_slice_complete(Deserializer &derez);
      static void process_slice_commit(Deserializer &derez);
    protected:
      friend class SliceTask;
      FutureMap future_map;
      Future reduction_future;
      // The fraction used to keep track of what part of
      // the sliced index spaces we have seen
      Fraction<long long> slice_fraction;
      unsigned total_points;
      unsigned mapped_points;
      unsigned complete_points;
      unsigned committed_points;
      // Track whether or not we've received our commit command
      bool complete_received;
      bool commit_received;
    protected:
      Future predicate_false_future;
      void *predicate_false_result;
      size_t predicate_false_size;
    protected:
      std::vector<RegionTreePath> privilege_paths;
      std::deque<SliceTask*> locally_mapped_slices;
    protected:
      std::set<RtEvent> map_applied_conditions;
      std::set<ApEvent> restrict_postconditions;
      std::map<PhysicalManager*,std::pair<unsigned,bool> > acquired_instances;
    protected:
      // Whether we have to do intra-task alias analysis
      bool need_intra_task_alias_analysis;
    };

    /**
     * \class SliceTask
     * A slice task is a (possibly whole) fraction of an index
     * space task launch.  Once slice task object is made for
     * each slice created by the mapper when (possibly recursively)
     * slicing up the domain of the index space task launch.
     */
    class SliceTask : public MultiTask {
    public:
      static const AllocationType alloc_type = SLICE_TASK_ALLOC;
    public:
      struct DeferMapAndLaunchArgs : public LgTaskArgs<DeferMapAndLaunchArgs> {
      public:
        static const LgTaskID TASK_ID = LG_DEFER_MAP_AND_LAUNCH_TASK_ID;
      public:
        SliceTask *proxy_this;
      };
    public:
      SliceTask(Runtime *rt);
      SliceTask(const SliceTask &rhs);
      virtual ~SliceTask(void);
    public:
      SliceTask& operator=(const SliceTask &rhs);
    public:
      virtual void activate(void);
      virtual void deactivate(void);
    public:
      virtual void trigger_dependence_analysis(void);
    public:
      virtual void resolve_false(void);
      virtual void early_map_task(void);
      virtual bool distribute_task(void);
      virtual RtEvent perform_mapping(MustEpochOp *owner = NULL);
      virtual void launch_task(void);
      virtual bool is_stealable(void) const;
      virtual bool has_restrictions(unsigned idx, LogicalRegion handle);
      virtual void map_and_launch(void);
    public:
      virtual ApEvent get_task_completion(void) const;
      virtual TaskKind get_task_kind(void) const;
    public:
      virtual bool pack_task(Serializer &rez, Processor target);
      virtual bool unpack_task(Deserializer &derez, Processor current,
                               std::set<RtEvent> &ready_events);
      virtual void perform_inlining(SingleTask *ctx, VariantImpl *variant);
    public:
      virtual SliceTask* clone_as_slice_task(const Domain &d,
          Processor p, bool recurse, bool stealable,
          long long scale_denominator);
      virtual void handle_future(const DomainPoint &point, const void *result,
                                 size_t result_size, bool owner);
    public:
      virtual void register_must_epoch(void);
      PointTask* clone_as_point_task(MinimalPoint &mp);
      void enumerate_points(void);
      void project_region_requirements(
                             std::vector<MinimalPoint> &minimal_points);
    public:
      RtEvent perform_versioning_analysis(void);
      RtEvent perform_must_epoch_version_analysis(MustEpochOp *owner);
      std::map<PhysicalManager*,std::pair<unsigned,bool> >* 
                                     get_acquired_instances_ref(void);
      void check_target_processors(void) const;
      void update_target_processor(void);
    protected:
      virtual void trigger_task_complete(void);
      virtual void trigger_task_commit(void);
      public:
      virtual void record_reference_mutation_effect(RtEvent event);
    public:
      void return_privileges(PointTask *point);
      void record_child_mapped(RtEvent child_complete, 
                               ApEvent restrict_postcondition);
      void record_child_complete(void);
      void record_child_committed(void);
    protected:
      void trigger_slice_mapped(void);
      void trigger_slice_complete(void);
      void trigger_slice_commit(void);
    protected:
      void pack_remote_mapped(Serializer &rez, RtEvent applied_condition);
      void pack_remote_complete(Serializer &rez); 
      void pack_remote_commit(Serializer &rez);
    public:
      RtEvent defer_map_and_launch(RtEvent precondition);
    public:
      static void handle_slice_return(Runtime *rt, Deserializer &derez);
    protected:
      friend class IndexTask;
      friend class PointTask;
      std::vector<PointTask*> points;
    protected:
      unsigned num_unmapped_points;
      unsigned num_uncomplete_points;
      unsigned num_uncommitted_points;
    protected:
      // For knowing which fraction of the
      // domain we have (1/denominator)
      long long denominator;
      IndexTask *index_owner;
      ApEvent index_complete;
      UniqueID remote_unique_id;
      bool locally_mapped;
      bool need_versioning_analysis;
      UniqueID remote_owner_uid;
    protected:
      // Temporary storage for future results
      std::map<DomainPoint,std::pair<void*,size_t> > temporary_futures;
      std::map<PhysicalManager*,std::pair<unsigned,bool> > acquired_instances;
      std::set<RtEvent> map_applied_conditions;
      std::set<ApEvent> restrict_postconditions;
    };

    /**
     * \class DeferredSlicer
     * A class for helping with parallelizing the triggering
     * of slice tasks from within MultiTasks
     */
    class DeferredSlicer {
    public:
      struct DeferredSliceArgs : public LgTaskArgs<DeferredSliceArgs> {
      public:
        static const LgTaskID TASK_ID = LG_DEFERRED_SLICE_ID;
      public:
        DeferredSlicer *slicer;
        SliceTask *slice;
      };
    public:
      DeferredSlicer(MultiTask *owner);
      DeferredSlicer(const DeferredSlicer &rhs);
      ~DeferredSlicer(void);
    public:
      DeferredSlicer& operator=(const DeferredSlicer &rhs);
    public:
      void trigger_slices(std::list<SliceTask*> &slices);
      void perform_slice(SliceTask *slice);
    public:
      static void handle_slice(const void *args);
    private:
      Reservation slice_lock;
      MultiTask *const owner;
    };

    /**
     * \class MinimalPoint
     * A helper class for managing point specific data
     * until we are ready to expand to a full point task
     */
    class MinimalPoint {
    public:
      MinimalPoint(void);
      MinimalPoint(const MinimalPoint &rhs);
      ~MinimalPoint(void);
    public:
      MinimalPoint& operator=(const MinimalPoint &rhs);
    public:
      inline void add_domain_point(const DomainPoint &p) { dp = p; }
      void add_projection_region(unsigned index, LogicalRegion handle);
      void add_argument(const TaskArgument &arg, bool own);
    public:
      inline const DomainPoint& get_domain_point(void) const { return dp; }
      void assign_argument(void *&local_arg, size_t &local_arglen);
      LogicalRegion find_logical_region(unsigned index) const;
    public:
      void pack(Serializer &rez);
      void unpack(Deserializer &derez);
    protected:
      DomainPoint dp;
      std::map<unsigned,LogicalRegion> projections;
      void *arg;
      size_t arglen;
      bool own_arg;
    };

    //--------------------------------------------------------------------------
    inline void SingleTask::begin_runtime_call(void)
    //--------------------------------------------------------------------------
    {
      if (overhead_tracker == NULL)
        return;
      const long long current = Realm::Clock::current_time_in_nanoseconds();
      const long long diff = current - previous_profiling_time;
      overhead_tracker->application_time += diff;
      previous_profiling_time = current;
    }

    //--------------------------------------------------------------------------
    inline void SingleTask::end_runtime_call(void)
    //--------------------------------------------------------------------------
    {
      if (overhead_tracker == NULL)
        return;
      const long long current = Realm::Clock::current_time_in_nanoseconds();
      const long long diff = current - previous_profiling_time;
      overhead_tracker->runtime_time += diff;
      previous_profiling_time = current;
    }

    //--------------------------------------------------------------------------
    inline void SingleTask::begin_task_wait(bool from_runtime)
    //--------------------------------------------------------------------------
    {
      if (overhead_tracker == NULL)
        return;
      const long long current = Realm::Clock::current_time_in_nanoseconds();
      const long long diff = current - previous_profiling_time;
      if (from_runtime)
        overhead_tracker->runtime_time += diff;
      else
        overhead_tracker->application_time += diff;
      previous_profiling_time = current;
    }

    //--------------------------------------------------------------------------
    inline void SingleTask::end_task_wait(void)
    //--------------------------------------------------------------------------
    {
      if (overhead_tracker == NULL)
        return;
      const long long current = Realm::Clock::current_time_in_nanoseconds();
      const long long diff = current - previous_profiling_time;
      overhead_tracker->wait_time += diff;
      previous_profiling_time = current;
    }

  }; // namespace Internal 
}; // namespace Legion

#endif // __LEGION_TASKS_H__<|MERGE_RESOLUTION|>--- conflicted
+++ resolved
@@ -406,11 +406,6 @@
       public:
         SingleTask *task;
       };
-<<<<<<< HEAD
-      struct MapperProfilingInfo {
-        SingleTask *task;
-        RtUserEvent profiling_done;
-      };
       struct ReclaimLocalFieldArgs : public LgTaskArgs<ReclaimLocalFieldArgs> {
       public:
         static const LgTaskID TASK_ID = LG_RECLAIM_LOCAL_FIELD_ID;
@@ -418,8 +413,6 @@
         FieldSpace handle;
         FieldID fid;
       };
-=======
->>>>>>> 77dcb0d0
     public:
       SingleTask(Runtime *rt);
       virtual ~SingleTask(void);
