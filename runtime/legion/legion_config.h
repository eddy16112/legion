--- conflicted
+++ resolved
@@ -77,15 +77,13 @@
 #ifndef MAX_APPLICATION_MAPPER_ID
 #define MAX_APPLICATION_MAPPER_ID       (1<<20)
 #endif
-<<<<<<< HEAD
 // Maximum ID for an application reduction ID
 #ifndef MAX_APPLICATION_REDUCTION_ID
 #define MAX_APPLICATION_REDUCTION_ID    (1<<20)
-=======
+#endif
 // Default number of local fields per field space
 #ifndef DEFAULT_LOCAL_FIELDS
 #define DEFAULT_LOCAL_FIELDS            4
->>>>>>> f88f5162
 #endif
 // Default number of mapper slots
 #ifndef DEFAULT_MAPPER_SLOTS
