--- conflicted
+++ resolved
@@ -107,16 +107,9 @@
   CC_FLAGS += -march=${MARCH}
 endif
 
-<<<<<<< HEAD
 INC_FLAGS	+= -I$(LG_RT_DIR) -I$(LG_RT_DIR)/realm -I$(LG_RT_DIR)/greenlet
 
 ifeq ($(strip $(DARWIN)),1)
-=======
-INC_FLAGS	+= -I$(LG_RT_DIR) -I$(LG_RT_DIR)/realm
-ifneq ($(shell uname -s),Darwin)
-LD_FLAGS	+= -lrt -lpthread
-else
->>>>>>> 62b4a913
 LD_FLAGS	+= -lpthread
 else
 LD_FLAGS	+= -lrt -lpthread
