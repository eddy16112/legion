--- conflicted
+++ resolved
@@ -1546,7 +1546,8 @@
       // Shutdown all the threads
 
       // threads that cause inter-node communication have to stop first
-      LegionRuntime::LowLevel::stop_dma_worker_threads();
+      // LegionRuntime::LowLevel::stop_dma_worker_threads();
+      LegionRuntime::LowLevel::stop_dma_system();
       stop_activemsg_threads();
 
       {
@@ -1623,15 +1624,6 @@
 	module_registrar.unload_module_sofiles();
       }
 
-<<<<<<< HEAD
-      // need to kill other threads too so we can actually terminate process
-      // Exit out of the thread
-      // LegionRuntime::LowLevel::stop_dma_worker_threads();
-      LegionRuntime::LowLevel::stop_dma_system();
-      stop_activemsg_threads();
-
-=======
->>>>>>> a83ce453
       // this terminates the process, so control never gets back to caller
       // would be nice to fix this...
       //if (exit_process)
