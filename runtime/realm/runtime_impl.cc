/* Copyright 2016 Stanford University, NVIDIA Corporation
 *
 * Licensed under the Apache License, Version 2.0 (the "License");
 * you may not use this file except in compliance with the License.
 * You may obtain a copy of the License at
 *
 *     http://www.apache.org/licenses/LICENSE-2.0
 *
 * Unless required by applicable law or agreed to in writing, software
 * distributed under the License is distributed on an "AS IS" BASIS,
 * WITHOUT WARRANTIES OR CONDITIONS OF ANY KIND, either express or implied.
 * See the License for the specific language governing permissions and
 * limitations under the License.
 */

// Runtime implementation for Realm

#include "runtime_impl.h"

#include "proc_impl.h"
#include "mem_impl.h"
#include "inst_impl.h"

#include "activemsg.h"

#include "cmdline.h"

#include "codedesc.h"

#include "utils.h"

// For doing backtraces
#include <execinfo.h> // symbols
#include <cxxabi.h>   // demangling

#ifndef USE_GASNET
/*extern*/ void *fake_gasnet_mem_base = 0;
/*extern*/ size_t fake_gasnet_mem_size = 0;
#endif

// remote copy active messages from from lowlevel_dma.h for now
#include "lowlevel_dma.h"
namespace Realm {
  typedef LegionRuntime::LowLevel::RemoteCopyMessage RemoteCopyMessage;
  typedef LegionRuntime::LowLevel::RemoteFillMessage RemoteFillMessage;
};

// create xd message and update bytes read/write messages
#include "channel.h"
namespace Realm {
  typedef LegionRuntime::LowLevel::XferDesRemoteWriteMessage XferDesRemoteWriteMessage;
  typedef LegionRuntime::LowLevel::XferDesRemoteWriteAckMessage XferDesRemoteWriteAckMessage;
  typedef LegionRuntime::LowLevel::XferDesCreateMessage XferDesCreateMessage;
  typedef LegionRuntime::LowLevel::XferDesDestroyMessage XferDesDestroyMessage;
  typedef LegionRuntime::LowLevel::NotifyXferDesCompleteMessage NotifyXferDesCompleteMessage;
  typedef LegionRuntime::LowLevel::UpdateBytesWriteMessage UpdateBytesWriteMessage;
  typedef LegionRuntime::LowLevel::UpdateBytesReadMessage UpdateBytesReadMessage;
}

#include <unistd.h>
#include <signal.h>

#define CHECK_PTHREAD(cmd) do { \
  int ret = (cmd); \
  if(ret != 0) { \
    fprintf(stderr, "PTHREAD: %s = %d (%s)\n", #cmd, ret, strerror(ret)); \
    exit(1); \
  } \
} while(0)

namespace Realm {

  Logger log_runtime("realm");
  Logger log_collective("collective");
  extern Logger log_task; // defined in proc_impl.cc
  extern Logger log_taskreg; // defined in proc_impl.cc
  
  ////////////////////////////////////////////////////////////////////////
  //
  // signal handlers
  //

    static void realm_freeze(int signal)
    {
      assert((signal == SIGINT) || (signal == SIGABRT) ||
             (signal == SIGSEGV) || (signal == SIGFPE) ||
             (signal == SIGBUS));
      int process_id = getpid();
      char hostname[128];
      gethostname(hostname, 127);
      fprintf(stderr,"Legion process received signal %d: %s\n",
                      signal, strsignal(signal));
      fprintf(stderr,"Process %d on node %s is frozen!\n", 
                      process_id, hostname);
      fflush(stderr);
      while (true)
        sleep(1);
    }

  ////////////////////////////////////////////////////////////////////////
  //
  // class Runtime
  //

    Runtime::Runtime(void)
      : impl(0)
    {
      // ok to construct extra ones - we will make sure only one calls init() though
    }

    /*static*/ Runtime Runtime::get_runtime(void)
    {
      Runtime r;
      // explicit namespace qualifier here due to name collision
      r.impl = Realm::get_runtime();
      return r;
    }

    bool Runtime::init(int *argc, char ***argv)
    {
      if(runtime_singleton != 0) {
	fprintf(stderr, "ERROR: cannot initialize more than one runtime at a time!\n");
	return false;
      }

      impl = new RuntimeImpl;
      runtime_singleton = ((RuntimeImpl *)impl);
      return ((RuntimeImpl *)impl)->init(argc, argv);
    }
    
    // this is now just a wrapper around Processor::register_task - consider switching to
    //  that
    bool Runtime::register_task(Processor::TaskFuncID taskid, Processor::TaskFuncPtr taskptr)
    {
      assert(impl != 0);

      CodeDescriptor codedesc(taskptr);
      ProfilingRequestSet prs;
      std::set<Event> events;
      std::vector<ProcessorImpl *>& procs = ((RuntimeImpl *)impl)->nodes[gasnet_mynode()].processors;
      for(std::vector<ProcessorImpl *>::iterator it = procs.begin();
	  it != procs.end();
	  it++) {
	Event e = (*it)->me.register_task(taskid, codedesc, prs);
	events.insert(e);
      }

      Event merged = Event::merge_events(events);
      log_taskreg.info() << "waiting on event: " << merged;
      merged.wait();
      return true;
#if 0
      if(((RuntimeImpl *)impl)->task_table.count(taskid) > 0)
	return false;

      ((RuntimeImpl *)impl)->task_table[taskid] = taskptr;
      return true;
#endif
    }

    bool Runtime::register_reduction(ReductionOpID redop_id, const ReductionOpUntyped *redop)
    {
      assert(impl != 0);

      if(((RuntimeImpl *)impl)->reduce_op_table.count(redop_id) > 0)
	return false;

      ((RuntimeImpl *)impl)->reduce_op_table[redop_id] = redop;
      return true;
    }

    bool Runtime::register_custom_serdez(CustomSerdezID serdez_id, const CustomSerdezUntyped *serdez)
    {
      assert(impl != 0);

      if(((RuntimeImpl *)impl)->custom_serdez_table.count(serdez_id) > 0)
	return false;

      ((RuntimeImpl *)impl)->custom_serdez_table[serdez_id] = serdez;
      return true;
    }

    Event Runtime::collective_spawn(Processor target_proc, Processor::TaskFuncID task_id, 
				    const void *args, size_t arglen,
				    Event wait_on /*= Event::NO_EVENT*/, int priority /*= 0*/)
    {
      return ((RuntimeImpl *)impl)->collective_spawn(target_proc, task_id, args, arglen,
						     wait_on, priority);
    }

    Event Runtime::collective_spawn_by_kind(Processor::Kind target_kind, Processor::TaskFuncID task_id, 
					    const void *args, size_t arglen,
					    bool one_per_node /*= false*/,
					    Event wait_on /*= Event::NO_EVENT*/, int priority /*= 0*/)
    {
      return ((RuntimeImpl *)impl)->collective_spawn_by_kind(target_kind, task_id,
							     args, arglen,
							     one_per_node,
							     wait_on, priority);
    }

    void Runtime::run(Processor::TaskFuncID task_id /*= 0*/,
		      RunStyle style /*= ONE_TASK_ONLY*/,
		      const void *args /*= 0*/, size_t arglen /*= 0*/,
                      bool background /*= false*/)
    {
      ((RuntimeImpl *)impl)->run(task_id, style, args, arglen, background);
    }

    class DeferredShutdown : public EventWaiter {
    public:
      DeferredShutdown(RuntimeImpl *_runtime);
      virtual ~DeferredShutdown(void);

      virtual bool event_triggered(Event e, bool poisoned);
      virtual void print(std::ostream& os) const;
      virtual Event get_finish_event(void) const;

    protected:
      RuntimeImpl *runtime;
    };

    DeferredShutdown::DeferredShutdown(RuntimeImpl *_runtime)
      : runtime(_runtime)
    {}

    DeferredShutdown::~DeferredShutdown(void)
    {}

    bool DeferredShutdown::event_triggered(Event e, bool poisoned)
    {
      // no real good way to deal with a poisoned shutdown precondition
      if(poisoned) {
	log_poison.fatal() << "HELP!  poisoned precondition for runtime shutdown";
	assert(false);
      }
      log_runtime.info() << "triggering deferred shutdown";
      runtime->shutdown(true);
      return true; // go ahead and delete us
    }

    void DeferredShutdown::print(std::ostream& os) const
    {
      os << "deferred shutdown";
    }

    Event DeferredShutdown::get_finish_event(void) const
    {
      return Event::NO_EVENT;
    }

    void Runtime::shutdown(Event wait_on /*= Event::NO_EVENT*/)
    {
      log_runtime.info() << "shutdown requested - wait_on=" << wait_on;
      if(wait_on.has_triggered())
	((RuntimeImpl *)impl)->shutdown(true); // local request
      else
	EventImpl::add_waiter(wait_on, new DeferredShutdown((RuntimeImpl *)impl));
    }

    void Runtime::wait_for_shutdown(void)
    {
      ((RuntimeImpl *)impl)->wait_for_shutdown();

      // after the shutdown, we nuke the RuntimeImpl
      delete ((RuntimeImpl *)impl);
      impl = 0;
      runtime_singleton = 0;
    }


  ////////////////////////////////////////////////////////////////////////
  //
  // class CoreModule
  //

  CoreModule::CoreModule(void)
    : Module("core")
    , num_cpu_procs(1), num_util_procs(1), num_io_procs(0)
    , concurrent_io_threads(1)  // Legion does not support values > 1 right now
    , sysmem_size_in_mb(512), stack_size_in_mb(2)
  {}

  CoreModule::~CoreModule(void)
  {}

  /*static*/ Module *CoreModule::create_module(RuntimeImpl *runtime,
					       std::vector<std::string>& cmdline)
  {
    CoreModule *m = new CoreModule;

    // parse command line arguments
    CommandLineParser cp;
    cp.add_option_int("-ll:cpu", m->num_cpu_procs)
      .add_option_int("-ll:util", m->num_util_procs)
      .add_option_int("-ll:io", m->num_io_procs)
      .add_option_int("-ll:concurrent_io", m->concurrent_io_threads)
      .add_option_int("-ll:csize", m->sysmem_size_in_mb)
      .add_option_int("-ll:stacksize", m->stack_size_in_mb, true /*keep*/)
      .parse_command_line(cmdline);

    return m;
  }

  // create any memories provided by this module (default == do nothing)
  //  (each new MemoryImpl should use a Memory from RuntimeImpl::next_local_memory_id)
  void CoreModule::create_memories(RuntimeImpl *runtime)
  {
    Module::create_memories(runtime);

    if(sysmem_size_in_mb > 0) {
      Memory m = runtime->next_local_memory_id();
      MemoryImpl *mi = new LocalCPUMemory(m, sysmem_size_in_mb << 20);
      runtime->add_memory(mi);
    }
  }

  // create any processors provided by the module (default == do nothing)
  //  (each new ProcessorImpl should use a Processor from
  //   RuntimeImpl::next_local_processor_id)
  void CoreModule::create_processors(RuntimeImpl *runtime)
  {
    Module::create_processors(runtime);

    for(int i = 0; i < num_util_procs; i++) {
      Processor p = runtime->next_local_processor_id();
      ProcessorImpl *pi = new LocalUtilityProcessor(p, runtime->core_reservation_set(),
						    stack_size_in_mb << 20);
      runtime->add_processor(pi);
    }

    for(int i = 0; i < num_io_procs; i++) {
      Processor p = runtime->next_local_processor_id();
      ProcessorImpl *pi = new LocalIOProcessor(p, runtime->core_reservation_set(),
					       stack_size_in_mb << 20,
					       concurrent_io_threads);
      runtime->add_processor(pi);
    }

    for(int i = 0; i < num_cpu_procs; i++) {
      Processor p = runtime->next_local_processor_id();
      ProcessorImpl *pi = new LocalCPUProcessor(p, runtime->core_reservation_set(),
						stack_size_in_mb << 20);
      runtime->add_processor(pi);
    }
  }

  // create any DMA channels provided by the module (default == do nothing)
  void CoreModule::create_dma_channels(RuntimeImpl *runtime)
  {
    Module::create_dma_channels(runtime);

    // no dma channels
  }

  // create any code translators provided by the module (default == do nothing)
  void CoreModule::create_code_translators(RuntimeImpl *runtime)
  {
    Module::create_code_translators(runtime);

#ifdef REALM_USE_DLFCN
    runtime->add_code_translator(new DSOCodeTranslator);
#endif
  }

  // clean up any common resources created by the module - this will be called
  //  after all memories/processors/etc. have been shut down and destroyed
  void CoreModule::cleanup(void)
  {
    // nothing to clean up

    Module::cleanup();
  }


  ////////////////////////////////////////////////////////////////////////
  //
  // class RuntimeImpl
  //

    RuntimeImpl *runtime_singleton = 0;

  // these should probably be member variables of RuntimeImpl?
    static size_t stack_size_in_mb;
  
    RuntimeImpl::RuntimeImpl(void)
      : machine(0), 
#ifdef NODE_LOGGING
	prefix("."),
#endif
	nodes(0), global_memory(0),
	local_event_free_list(0), local_barrier_free_list(0),
	local_reservation_free_list(0), local_index_space_free_list(0),
	local_proc_group_free_list(0), run_method_called(false),
	shutdown_requested(false), shutdown_condvar(shutdown_mutex),
	core_map(0), core_reservations(0),
	sampling_profiler(true /*system default*/),
	num_local_memories(0), num_local_processors(0),
	module_registrar(this)
    {
      machine = new MachineImpl;
    }

    RuntimeImpl::~RuntimeImpl(void)
    {
      delete machine;
      delete core_reservations;
      delete core_map;
    }

    Memory RuntimeImpl::next_local_memory_id(void)
    {
      Memory m = ID(ID::ID_MEMORY, 
		    gasnet_mynode(), 
		    num_local_memories++, 0).convert<Memory>();
      return m;
    }

    Processor RuntimeImpl::next_local_processor_id(void)
    {
      Processor p = ID(ID::ID_PROCESSOR, 
		       gasnet_mynode(), 
		       num_local_processors++).convert<Processor>();
      return p;
    }

    void RuntimeImpl::add_memory(MemoryImpl *m)
    {
      // right now expect this to always be for the current node and the next memory ID
      assert((ID(m->me).node() == gasnet_mynode()) &&
	     (ID(m->me).index_h() == nodes[gasnet_mynode()].memories.size()));

      nodes[gasnet_mynode()].memories.push_back(m);
    }

    void RuntimeImpl::add_processor(ProcessorImpl *p)
    {
      // right now expect this to always be for the current node and the next processor ID
      assert((ID(p->me).node() == gasnet_mynode()) &&
	     (ID(p->me).index() == nodes[gasnet_mynode()].processors.size()));

      nodes[gasnet_mynode()].processors.push_back(p);
    }

    void RuntimeImpl::add_dma_channel(DMAChannel *c)
    {
      dma_channels.push_back(c);
    }

    void RuntimeImpl::add_code_translator(CodeTranslator *t)
    {
      code_translators.push_back(t);
    }

    void RuntimeImpl::add_proc_mem_affinity(const Machine::ProcessorMemoryAffinity& pma)
    {
      machine->add_proc_mem_affinity(pma);
    }

    void RuntimeImpl::add_mem_mem_affinity(const Machine::MemoryMemoryAffinity& mma)
    {
      machine->add_mem_mem_affinity(mma);
    }

    CoreReservationSet& RuntimeImpl::core_reservation_set(void)
    {
      assert(core_reservations);
      return *core_reservations;
    }

    const std::vector<DMAChannel *>& RuntimeImpl::get_dma_channels(void) const
    {
      return dma_channels;
    }

    const std::vector<CodeTranslator *>& RuntimeImpl::get_code_translators(void) const
    {
      return code_translators;
    }

    static void add_proc_mem_affinities(MachineImpl *machine,
					const std::set<Processor>& procs,
					const std::set<Memory>& mems,
					int bandwidth,
					int latency)
    {
      for(std::set<Processor>::const_iterator it1 = procs.begin();
	  it1 != procs.end();
	  it1++) 
	for(std::set<Memory>::const_iterator it2 = mems.begin();
	    it2 != mems.end();
	    it2++) {
	  Machine::ProcessorMemoryAffinity pma;
	  pma.p = *it1;
	  pma.m = *it2;
	  pma.bandwidth = bandwidth;
	  pma.latency = latency;
	  machine->add_proc_mem_affinity(pma);
	}
    }

    static void add_mem_mem_affinities(MachineImpl *machine,
				       const std::set<Memory>& mems1,
				       const std::set<Memory>& mems2,
				       int bandwidth,
				       int latency)
    {
      for(std::set<Memory>::const_iterator it1 = mems1.begin();
	  it1 != mems1.end();
	  it1++) 
	for(std::set<Memory>::const_iterator it2 = mems2.begin();
	    it2 != mems2.end();
	    it2++) {
	  Machine::MemoryMemoryAffinity mma;
	  mma.m1 = *it1;
	  mma.m2 = *it2;
	  mma.bandwidth = bandwidth;
	  mma.latency = latency;
	  machine->add_mem_mem_affinity(mma);
	}
    }

    bool RuntimeImpl::init(int *argc, char ***argv)
    {
      // have to register domain mappings too
      LegionRuntime::Arrays::Mapping<1,1>::register_mapping<LegionRuntime::Arrays::CArrayLinearization<1> >();
      LegionRuntime::Arrays::Mapping<2,1>::register_mapping<LegionRuntime::Arrays::CArrayLinearization<2> >();
      LegionRuntime::Arrays::Mapping<3,1>::register_mapping<LegionRuntime::Arrays::CArrayLinearization<3> >();
      LegionRuntime::Arrays::Mapping<1,1>::register_mapping<LegionRuntime::Arrays::FortranArrayLinearization<1> >();
      LegionRuntime::Arrays::Mapping<2,1>::register_mapping<LegionRuntime::Arrays::FortranArrayLinearization<2> >();
      LegionRuntime::Arrays::Mapping<3,1>::register_mapping<LegionRuntime::Arrays::FortranArrayLinearization<3> >();
      LegionRuntime::Arrays::Mapping<1,1>::register_mapping<LegionRuntime::Arrays::Translation<1> >();
      // we also register split dim linearization
      LegionRuntime::Arrays::Mapping<1,1>::register_mapping<LegionRuntime::Layouts::SplitDimLinearization<1> >();
      LegionRuntime::Arrays::Mapping<2,1>::register_mapping<LegionRuntime::Layouts::SplitDimLinearization<2> >();
      LegionRuntime::Arrays::Mapping<3,1>::register_mapping<LegionRuntime::Layouts::SplitDimLinearization<3> >();


      DetailedTimer::init_timers();

      // gasnet_init() must be called before parsing command line arguments, as some
      //  spawners (e.g. the ssh spawner for gasnetrun_ibv) start with bogus args and
      //  fetch the real ones from somewhere during gasnet_init()

#ifdef USE_GASNET
      // SJT: WAR for issue on Titan with duplicate cookies on Gemini
      //  communication domains
      char *orig_pmi_gni_cookie = getenv("PMI_GNI_COOKIE");
      if(orig_pmi_gni_cookie) {
	char new_pmi_gni_cookie[32];
	snprintf(new_pmi_gni_cookie, 32, "%d", 1+atoi(orig_pmi_gni_cookie));
	setenv("PMI_GNI_COOKIE", new_pmi_gni_cookie, 1 /*overwrite*/);
      }
      // SJT: another GASNET workaround - if we don't have GASNET_IB_SPAWNER set, assume it was MPI
      // (This is called GASNET_IB_SPAWNER for versions <= 1.24 and GASNET_SPAWNER for versions >= 1.26)
      if(!getenv("GASNET_IB_SPAWNER") && !getenv("GASNET_SPAWNER")) {
	setenv("GASNET_IB_SPAWNER", "mpi", 0 /*no overwrite*/);
	setenv("GASNET_SPAWNER", "mpi", 0 /*no overwrite*/);
      }

      // and one more... disable GASNet's probing of pinnable memory - it's
      //  painfully slow on most systems (the gemini conduit doesn't probe
      //  at all, so it's ok)
      // we can do this because in gasnet_attach() we will ask for exactly as
      //  much as we need, and we can detect failure there if that much memory
      //  doesn't actually exist
      // inconveniently, we have to set a PHYSMEM_MAX before we call
      //  gasnet_init and we don't have our argc/argv until after, so we can't
      //  set PHYSMEM_MAX correctly, but setting it to something really big to
      //  prevent all the early checks from failing gets us to that final actual
      //  alloc/pin in gasnet_attach ok
      {
	// the only way to control this is with environment variables, so set
	//  them unless the user has already set them (in which case, we assume
	//  they know what they're doing)
	// do handle the case where NOPROBE is set to 1, but PHYSMEM_MAX isn't
	const char *e = getenv("GASNET_PHYSMEM_NOPROBE");
	if(!e || (atoi(e) > 0)) {
	  if(!e)
	    setenv("GASNET_PHYSMEM_NOPROBE", "1", 0 /*no overwrite*/);
	  if(!getenv("GASNET_PHYSMEM_MAX")) {
	    // just because it's fun to read things like this 20 years later:
	    // "nobody will ever build a system with more than 1 TB of RAM..."
	    setenv("GASNET_PHYSMEM_MAX", "1T", 0 /*no overwrite*/);
	  }
	}
      }

      // and yet another GASNet workaround: the Infiniband conduit seems to
      //  have a problem with AMRDMA mode, consuming receive buffers even for
      //  request targets that are in AMRDMA mode - disable the mode by default
#ifdef GASNET_CONDUIT_IBV
      if(!getenv("GASNET_AMRDMA_MAX_PEERS"))
        setenv("GASNET_AMRDMA_MAX_PEERS", "0", 0 /*no overwrite*/);
#endif
#endif

#ifdef DEBUG_REALM_STARTUP
      { // we don't have rank IDs yet, so everybody gets to spew
        char s[80];
        gethostname(s, 79);
        strcat(s, " enter gasnet_init");
        TimeStamp ts(s, false);
        fflush(stdout);
      }
#endif
      CHECK_GASNET( gasnet_init(argc, argv) );
#ifdef DEBUG_REALM_STARTUP
      { // once we're convinced there isn't skew here, reduce this to rank 0
        char s[80];
        gethostname(s, 79);
        strcat(s, " exit gasnet_init");
        TimeStamp ts(s, false);
        fflush(stdout);
      }
#endif

      // new command-line parsers will work from a vector<string> representation of the
      //  command line
      std::vector<std::string> cmdline;
      if(*argc > 1) {
	cmdline.resize(*argc - 1);
	for(int i = 1; i < *argc; i++)
	  cmdline[i - 1] = (*argv)[i];
      }

      // very first thing - let the logger initialization happen
      Logger::configure_from_cmdline(cmdline);

      // now load modules
      module_registrar.create_static_modules(cmdline, modules);
      module_registrar.create_dynamic_modules(cmdline, modules);

      // low-level runtime parameters
#ifdef USE_GASNET
      size_t gasnet_mem_size_in_mb = 256;
#else
      size_t gasnet_mem_size_in_mb = 0;
#endif
      size_t reg_mem_size_in_mb = 0;
      size_t disk_mem_size_in_mb = 0;
      // Static variable for stack size since we need to 
      // remember it when we launch threads in run 
      stack_size_in_mb = 2;
      //unsigned cpu_worker_threads = 1;
      unsigned dma_worker_threads = 1;
      unsigned active_msg_worker_threads = 1;
      unsigned active_msg_handler_threads = 1;
#ifdef EVENT_TRACING
      size_t   event_trace_block_size = 1 << 20;
      double   event_trace_exp_arrv_rate = 1e3;
#endif
#ifdef LOCK_TRACING
      size_t   lock_trace_block_size = 1 << 20;
      double   lock_trace_exp_arrv_rate = 1e2;
#endif
      // should local proc threads get dedicated cores?
      bool dummy_reservation_ok = true;
      bool show_reservations = false;
      // are hyperthreads considered to share a physical core
      bool hyperthread_sharing = true;

      CommandLineParser cp;
      cp.add_option_int("-ll:gsize", gasnet_mem_size_in_mb)
	.add_option_int("-ll:rsize", reg_mem_size_in_mb)
	.add_option_int("-ll:dsize", disk_mem_size_in_mb)
	.add_option_int("-ll:stacksize", stack_size_in_mb)
	.add_option_int("-ll:dma", dma_worker_threads)
	.add_option_int("-ll:amsg", active_msg_worker_threads)
	.add_option_int("-ll:ahandlers", active_msg_handler_threads)
	.add_option_int("-ll:dummy_rsrv_ok", dummy_reservation_ok)
	.add_option_bool("-ll:show_rsrv", show_reservations)
	.add_option_int("-ll:ht_sharing", hyperthread_sharing);

      std::string event_trace_file, lock_trace_file;

      cp.add_option_string("-ll:eventtrace", event_trace_file)
	.add_option_string("-ll:locktrace", lock_trace_file);

#ifdef NODE_LOGGING
      cp.add_option_string("-ll:prefix", RuntimeImpl::prefix);
#else
      std::string dummy_prefix;
      cp.add_option_string("-ll:prefix", dummy_prefix);
#endif

      cp.add_option_int("-realm:eventloopcheck", Config::event_loop_detection_limit);

      // these are actually parsed in activemsg.cc, but consume them here for now
      size_t dummy = 0;
      cp.add_option_int("-ll:numlmbs", dummy)
	.add_option_int("-ll:lmbsize", dummy)
	.add_option_int("-ll:forcelong", dummy)
	.add_option_int("-ll:sdpsize", dummy);

      bool cmdline_ok = cp.parse_command_line(cmdline);

      if(!cmdline_ok) {
	fprintf(stderr, "ERROR: failure parsing command line options\n");
	gasnet_exit(1);
      }

#ifndef EVENT_TRACING
      if(!event_trace_file.empty()) {
	fprintf(stderr, "WARNING: event tracing requested, but not enabled at compile time!\n");
      }
#endif

#ifndef LOCK_TRACING
      if(!lock_trace_file.empty()) {
          fprintf(stderr, "WARNING: lock tracing requested, but not enabled at compile time!\n");
      }
#endif

#ifndef NODE_LOGGING
      if(!dummy_prefix.empty()) {
	fprintf(stderr,"WARNING: prefix set, but NODE_LOGGING not enabled at compile time!\n");
      }
#endif

      // scan through what's left and see if anything starts with -ll: - probably a misspelled argument
      for(std::vector<std::string>::const_iterator it = cmdline.begin();
	  it != cmdline.end();
	  it++)
	if(it->compare(0, 4, "-ll:") == 0) {
	  fprintf(stderr, "ERROR: unrecognized lowlevel option: %s\n", it->c_str());
          assert(0);
	}

      // Check that we have enough resources for the number of nodes we are using
      if (gasnet_nodes() > MAX_NUM_NODES)
      {
        fprintf(stderr,"ERROR: Launched %d nodes, but runtime is configured "
                       "for at most %d nodes. Update the 'MAX_NUM_NODES' macro "
                       "in legion_config.h", gasnet_nodes(), MAX_NUM_NODES);
        gasnet_exit(1);
      }
      if (gasnet_nodes() > ((1 << ID::NODE_BITS) - 1))
      {
        fprintf(stderr,"ERROR: Launched %d nodes, but low-level IDs are only "
                       "configured for at most %d nodes. Update the allocation "
                       "of bits in ID", gasnet_nodes(), (1 << ID::NODE_BITS) - 1);
        gasnet_exit(1);
      }

      core_map = CoreMap::discover_core_map(hyperthread_sharing);
      core_reservations = new CoreReservationSet(core_map);

      sampling_profiler.configure_from_cmdline(cmdline, *core_reservations);

      // initialize barrier timestamp
      BarrierImpl::barrier_adjustment_timestamp = (((Barrier::timestamp_t)(gasnet_mynode())) << BarrierImpl::BARRIER_TIMESTAMP_NODEID_SHIFT) + 1;

      gasnet_handlerentry_t handlers[128];
      int hcount = 0;
      hcount += NodeAnnounceMessage::Message::add_handler_entries(&handlers[hcount], "Node Announce AM");
      hcount += SpawnTaskMessage::Message::add_handler_entries(&handlers[hcount], "Spawn Task AM");
      hcount += LockRequestMessage::Message::add_handler_entries(&handlers[hcount], "Lock Request AM");
      hcount += LockReleaseMessage::Message::add_handler_entries(&handlers[hcount], "Lock Release AM");
      hcount += LockGrantMessage::Message::add_handler_entries(&handlers[hcount], "Lock Grant AM");
      hcount += EventSubscribeMessage::Message::add_handler_entries(&handlers[hcount], "Event Subscribe AM");
      hcount += EventTriggerMessage::Message::add_handler_entries(&handlers[hcount], "Event Trigger AM");
      hcount += EventUpdateMessage::Message::add_handler_entries(&handlers[hcount], "Event Update AM");
      hcount += RemoteMemAllocRequest::Request::add_handler_entries(&handlers[hcount], "Remote Memory Allocation Request AM");
      hcount += RemoteMemAllocRequest::Response::add_handler_entries(&handlers[hcount], "Remote Memory Allocation Response AM");
      hcount += CreateInstanceRequest::Request::add_handler_entries(&handlers[hcount], "Create Instance Request AM");
      hcount += CreateInstanceRequest::Response::add_handler_entries(&handlers[hcount], "Create Instance Response AM");
      hcount += RemoteCopyMessage::add_handler_entries(&handlers[hcount], "Remote Copy AM");
      hcount += RemoteFillMessage::add_handler_entries(&handlers[hcount], "Remote Fill AM");
      hcount += ValidMaskRequestMessage::Message::add_handler_entries(&handlers[hcount], "Valid Mask Request AM");
      hcount += ValidMaskDataMessage::Message::add_handler_entries(&handlers[hcount], "Valid Mask Data AM");
#ifdef DETAILED_TIMING
      hcount += TimerDataRequestMessage::Message::add_handler_entries(&handlers[hcount], "Roll-up Request AM");
      hcount += TimerDataResponseMessage::Message::add_handler_entries(&handlers[hcount], "Roll-up Data AM");
      hcount += ClearTimersMessage::Message::add_handler_entries(&handlers[hcount], "Clear Timer Request AM");
#endif
      hcount += DestroyInstanceMessage::Message::add_handler_entries(&handlers[hcount], "Destroy Instance AM");
      hcount += RemoteWriteMessage::Message::add_handler_entries(&handlers[hcount], "Remote Write AM");
      hcount += RemoteReduceMessage::Message::add_handler_entries(&handlers[hcount], "Remote Reduce AM");
      hcount += RemoteSerdezMessage::Message::add_handler_entries(&handlers[hcount], "Remote Serdez AM");
      hcount += RemoteWriteFenceMessage::Message::add_handler_entries(&handlers[hcount], "Remote Write Fence AM");
      hcount += RemoteWriteFenceAckMessage::Message::add_handler_entries(&handlers[hcount], "Remote Write Fence Ack AM");
      hcount += DestroyLockMessage::Message::add_handler_entries(&handlers[hcount], "Destroy Lock AM");
      hcount += RemoteReduceListMessage::Message::add_handler_entries(&handlers[hcount], "Remote Reduction List AM");
      hcount += RuntimeShutdownMessage::Message::add_handler_entries(&handlers[hcount], "Machine Shutdown AM");
      hcount += BarrierAdjustMessage::Message::add_handler_entries(&handlers[hcount], "Barrier Adjust AM");
      hcount += BarrierSubscribeMessage::Message::add_handler_entries(&handlers[hcount], "Barrier Subscribe AM");
      hcount += BarrierTriggerMessage::Message::add_handler_entries(&handlers[hcount], "Barrier Trigger AM");
      hcount += BarrierMigrationMessage::Message::add_handler_entries(&handlers[hcount], "Barrier Migration AM");
      hcount += MetadataRequestMessage::Message::add_handler_entries(&handlers[hcount], "Metadata Request AM");
      hcount += MetadataResponseMessage::Message::add_handler_entries(&handlers[hcount], "Metadata Response AM");
      hcount += MetadataInvalidateMessage::Message::add_handler_entries(&handlers[hcount], "Metadata Invalidate AM");
      hcount += MetadataInvalidateAckMessage::Message::add_handler_entries(&handlers[hcount], "Metadata Inval Ack AM");
      hcount += XferDesRemoteWriteMessage::Message::add_handler_entries(&handlers[hcount], "XferDes Remote Write AM");
      hcount += XferDesRemoteWriteAckMessage::Message::add_handler_entries(&handlers[hcount], "XferDes Remote Write Ack AM");
      hcount += XferDesCreateMessage::Message::add_handler_entries(&handlers[hcount], "Create XferDes Request AM");
      hcount += XferDesDestroyMessage::Message::add_handler_entries(&handlers[hcount], "Destroy XferDes Request AM");
      hcount += NotifyXferDesCompleteMessage::Message::add_handler_entries(&handlers[hcount], "Notify XferDes Completion Request AM");
      hcount += UpdateBytesWriteMessage::Message::add_handler_entries(&handlers[hcount], "Update Bytes Write AM");
      hcount += UpdateBytesReadMessage::Message::add_handler_entries(&handlers[hcount], "Update Bytes Read AM");
      hcount += RegisterTaskMessage::Message::add_handler_entries(&handlers[hcount], "Register Task AM");
      hcount += RegisterTaskCompleteMessage::Message::add_handler_entries(&handlers[hcount], "Register Task Complete AM");
      //hcount += TestMessage::add_handler_entries(&handlers[hcount], "Test AM");
      //hcount += TestMessage2::add_handler_entries(&handlers[hcount], "Test 2 AM");

      init_endpoints(handlers, hcount, 
		     gasnet_mem_size_in_mb, reg_mem_size_in_mb,
		     *core_reservations,
		     *argc, (const char **)*argv);

#ifdef USE_GASNET
      // this needs to happen after init_endpoints
      gasnet_coll_init(0, 0, 0, 0, 0);
#endif

#ifndef USE_GASNET
      // network initialization is also responsible for setting the "zero_time"
      //  for relative timing - no synchronization necessary in non-gasnet case
      Realm::Clock::set_zero_time();
#endif

      // Put this here so that it complies with the GASNet specification and
      // doesn't make any calls between gasnet_init and gasnet_attach
      gasnet_set_waitmode(GASNET_WAIT_BLOCK);

      nodes = new Node[gasnet_nodes()];

      // create allocators for local node events/locks/index spaces
      {
	Node& n = nodes[gasnet_mynode()];
	local_event_free_list = new EventTableAllocator::FreeList(n.events, gasnet_mynode());
	local_barrier_free_list = new BarrierTableAllocator::FreeList(n.barriers, gasnet_mynode());
	local_reservation_free_list = new ReservationTableAllocator::FreeList(n.reservations, gasnet_mynode());
	local_index_space_free_list = new IndexSpaceTableAllocator::FreeList(n.index_spaces, gasnet_mynode());
	local_proc_group_free_list = new ProcessorGroupTableAllocator::FreeList(n.proc_groups, gasnet_mynode());
      }

#ifdef DEADLOCK_TRACE
      next_thread = 0;
      signaled_threads = 0;
      signal(SIGTERM, deadlock_catch);
      signal(SIGINT, deadlock_catch);
#endif
      if ((getenv("LEGION_FREEZE_ON_ERROR") != NULL) ||
          (getenv("REALM_FREEZE_ON_ERROR") != NULL)) {
        signal(SIGSEGV, realm_freeze);
        signal(SIGABRT, realm_freeze);
        signal(SIGFPE,  realm_freeze);
        signal(SIGILL,  realm_freeze);
        signal(SIGBUS,  realm_freeze);
      } else if ((getenv("REALM_BACKTRACE") != NULL) ||
                 (getenv("LEGION_BACKTRACE") != NULL)) {
        signal(SIGSEGV, realm_backtrace);
        signal(SIGABRT, realm_backtrace);
        signal(SIGFPE,  realm_backtrace);
        signal(SIGILL,  realm_backtrace);
        signal(SIGBUS,  realm_backtrace);
      }
      
      start_polling_threads(active_msg_worker_threads);

      start_handler_threads(active_msg_handler_threads,
			    *core_reservations,
			    stack_size_in_mb << 20);

      //LegionRuntime::LowLevel::create_builtin_dma_channels(this);

<<<<<<< HEAD
      //LegionRuntime::LowLevel::start_dma_worker_threads(dma_worker_threads,
      //                                                  core_reservations);
=======
      LegionRuntime::LowLevel::start_dma_worker_threads(dma_worker_threads,
							*core_reservations);
>>>>>>> fd70b5c0

#ifdef EVENT_TRACING
      // Always initialize even if we won't dump to file, otherwise segfaults happen
      // when we try to save event info
      Tracer<EventTraceItem>::init_trace(event_trace_block_size,
                                         event_trace_exp_arrv_rate);
#endif
#ifdef LOCK_TRACING
      // Always initialize even if we won't dump to file, otherwise segfaults happen
      // when we try to save lock info
      Tracer<LockTraceItem>::init_trace(lock_trace_block_size,
                                        lock_trace_exp_arrv_rate);
#endif
	
      for(std::vector<Module *>::const_iterator it = modules.begin();
	  it != modules.end();
	  it++)
	(*it)->initialize(this);

      //gasnet_seginfo_t seginfos = new gasnet_seginfo_t[num_nodes];
      //CHECK_GASNET( gasnet_getSegmentInfo(seginfos, num_nodes) );

      if(gasnet_mem_size_in_mb > 0)
	global_memory = new GASNetMemory(ID(ID::ID_MEMORY, 0, ID::ID_GLOBAL_MEM, 0).convert<Memory>(), gasnet_mem_size_in_mb << 20);
      else
	global_memory = 0;

      Node *n = &nodes[gasnet_mynode()];

      // create memories and processors for all loaded modules
      for(std::vector<Module *>::const_iterator it = modules.begin();
	  it != modules.end();
	  it++)
	(*it)->create_memories(this);

      for(std::vector<Module *>::const_iterator it = modules.begin();
	  it != modules.end();
	  it++)
	(*it)->create_processors(this);

      LocalCPUMemory *regmem;
      if(reg_mem_size_in_mb > 0) {
	gasnet_seginfo_t *seginfos = new gasnet_seginfo_t[gasnet_nodes()];
	CHECK_GASNET( gasnet_getSegmentInfo(seginfos, gasnet_nodes()) );
	char *regmem_base = ((char *)(seginfos[gasnet_mynode()].addr)) + (gasnet_mem_size_in_mb << 20);
	delete[] seginfos;
	regmem = new LocalCPUMemory(ID(ID::ID_MEMORY,
				       gasnet_mynode(),
				       n->memories.size(), 0).convert<Memory>(),
				    reg_mem_size_in_mb << 20,
				    regmem_base,
				    true);
	n->memories.push_back(regmem);
      } else
	regmem = 0;

      // create local disk memory
      DiskMemory *diskmem;
      if(disk_mem_size_in_mb > 0) {
        char file_name[30];
        sprintf(file_name, "disk_file%d.tmp", gasnet_mynode());
        diskmem = new DiskMemory(ID(ID::ID_MEMORY,
                                    gasnet_mynode(),
                                    n->memories.size(), 0).convert<Memory>(),
                                 disk_mem_size_in_mb << 20,
                                 std::string(file_name));
        n->memories.push_back(diskmem);
      } else
        diskmem = 0;

      FileMemory *filemem;
      filemem = new FileMemory(ID(ID::ID_MEMORY,
                                 gasnet_mynode(),
                                 n->memories.size(), 0).convert<Memory>());
      n->memories.push_back(filemem);

#ifdef USE_HDF
      // create HDF memory
      HDFMemory *hdfmem;
      hdfmem = new HDFMemory(ID(ID::ID_MEMORY,
                                gasnet_mynode(),
                                n->memories.size(), 0).convert<Memory>());
      n->memories.push_back(hdfmem);
#endif

      for(std::vector<Module *>::const_iterator it = modules.begin();
	  it != modules.end();
	  it++)
	(*it)->create_dma_channels(this);

      for(std::vector<Module *>::const_iterator it = modules.begin();
	  it != modules.end();
	  it++)
	(*it)->create_code_translators(this);
      
      // start dma system at the very ending of initialization
      // since we need list of local gpus to create channels
      LegionRuntime::LowLevel::start_dma_system(dma_worker_threads, 100
                                                ,core_reservations);

      // now that we've created all the processors/etc., we can try to come up with core
      //  allocations that satisfy everybody's requirements - this will also start up any
      //  threads that have already been requested
      bool ok = core_reservations->satisfy_reservations(dummy_reservation_ok);
      if(ok) {
	if(show_reservations) {
	  std::cout << *core_map << std::endl;
	  core_reservations->report_reservations(std::cout);
	}
      } else {
	printf("HELP!  Could not satisfy all core reservations!\n");
	exit(1);
      }

      {
        // iterate over all local processors and add affinities for them
	// all of this should eventually be moved into appropriate modules
	std::map<Processor::Kind, std::set<Processor> > procs_by_kind;

	for(std::vector<ProcessorImpl *>::const_iterator it = n->processors.begin();
	    it != n->processors.end();
	    it++)
	  if(*it) {
	    Processor p = (*it)->me;
	    Processor::Kind k = (*it)->me.kind();

	    procs_by_kind[k].insert(p);
	  }

	// now iterate over memories too
	std::map<Memory::Kind, std::set<Memory> > mems_by_kind;
	for(std::vector<MemoryImpl *>::const_iterator it = n->memories.begin();
	    it != n->memories.end();
	    it++)
	  if(*it) {
	    Memory m = (*it)->me;
	    Memory::Kind k = (*it)->me.kind();

	    mems_by_kind[k].insert(m);
	  }

	if(global_memory)
	  mems_by_kind[Memory::GLOBAL_MEM].insert(global_memory->me);

	std::set<Processor::Kind> local_cpu_kinds;
	local_cpu_kinds.insert(Processor::LOC_PROC);
	local_cpu_kinds.insert(Processor::UTIL_PROC);
	local_cpu_kinds.insert(Processor::IO_PROC);

	for(std::set<Processor::Kind>::const_iterator it = local_cpu_kinds.begin();
	    it != local_cpu_kinds.end();
	    it++) {
	  Processor::Kind k = *it;

	  add_proc_mem_affinities(machine,
				  procs_by_kind[k],
				  mems_by_kind[Memory::SYSTEM_MEM],
				  100, // "large" bandwidth
				  5   // "small" latency
				  );

	  add_proc_mem_affinities(machine,
				  procs_by_kind[k],
				  mems_by_kind[Memory::REGDMA_MEM],
				  80,  // "large" bandwidth
				  10   // "small" latency
				  );

	  add_proc_mem_affinities(machine,
				  procs_by_kind[k],
				  mems_by_kind[Memory::DISK_MEM],
				  5,   // "low" bandwidth
				  100 // "high" latency
				  );

	  add_proc_mem_affinities(machine,
				  procs_by_kind[k],
				  mems_by_kind[Memory::HDF_MEM],
				  5,   // "low" bandwidth
				  100 // "high" latency
				  );

	  add_proc_mem_affinities(machine,
                  procs_by_kind[k],
                  mems_by_kind[Memory::FILE_MEM],
                  5,    // low bandwidth
                  100   // high latency)
                  );

	  add_proc_mem_affinities(machine,
				  procs_by_kind[k],
				  mems_by_kind[Memory::GLOBAL_MEM],
				  10,  // "lower" bandwidth
				  50  // "higher" latency
				  );
	}

	add_mem_mem_affinities(machine,
			       mems_by_kind[Memory::SYSTEM_MEM],
			       mems_by_kind[Memory::GLOBAL_MEM],
			       30,  // "lower" bandwidth
			       25  // "higher" latency
			       );

	add_mem_mem_affinities(machine,
			       mems_by_kind[Memory::SYSTEM_MEM],
			       mems_by_kind[Memory::DISK_MEM],
			       15,  // "low" bandwidth
			       50  // "high" latency
			       );

	add_mem_mem_affinities(machine,
			       mems_by_kind[Memory::SYSTEM_MEM],
			       mems_by_kind[Memory::FILE_MEM],
			       15,  // "low" bandwidth
			       50  // "high" latency
			       );

	for(std::set<Processor::Kind>::const_iterator it = local_cpu_kinds.begin();
	    it != local_cpu_kinds.end();
	    it++) {
	  Processor::Kind k = *it;

	  add_proc_mem_affinities(machine,
				  procs_by_kind[k],
				  mems_by_kind[Memory::Z_COPY_MEM],
				  40,  // "large" bandwidth
				  3   // "small" latency
				  );
	}
      }
      {
	const unsigned ADATA_SIZE = 4096;
	size_t adata[ADATA_SIZE];
	unsigned apos = 0;

	unsigned num_procs = 0;
	unsigned num_memories = 0;

	// announce each processor and its affinities
	for(std::vector<ProcessorImpl *>::const_iterator it = n->processors.begin();
	    it != n->processors.end();
	    it++)
	  if(*it) {
	    Processor p = (*it)->me;
	    Processor::Kind k = (*it)->me.kind();

	    num_procs++;
	    adata[apos++] = NODE_ANNOUNCE_PROC;
	    adata[apos++] = p.id;
	    adata[apos++] = k;

	    std::vector<Machine::ProcessorMemoryAffinity> pmas;
	    machine->get_proc_mem_affinity(pmas, p);

	    for(std::vector<Machine::ProcessorMemoryAffinity>::const_iterator it2 = pmas.begin();
		it2 != pmas.end();
		it2++) {
	      adata[apos++] = NODE_ANNOUNCE_PMA;
	      adata[apos++] = it2->p.id;
	      adata[apos++] = it2->m.id;
	      adata[apos++] = it2->bandwidth;
	      adata[apos++] = it2->latency;
	    }
	  }

	// now each memory and its affinities with other memories
	for(std::vector<MemoryImpl *>::const_iterator it = n->memories.begin();
	    it != n->memories.end();
	    it++)
	  if(*it) {
	    Memory m = (*it)->me;
	    Memory::Kind k = (*it)->me.kind();

	    num_memories++;
	    adata[apos++] = NODE_ANNOUNCE_MEM;
	    adata[apos++] = m.id;
	    adata[apos++] = k;
	    adata[apos++] = (*it)->size;
	    adata[apos++] = reinterpret_cast<size_t>((*it)->local_reg_base());

	    std::vector<Machine::MemoryMemoryAffinity> mmas;
	    machine->get_mem_mem_affinity(mmas, m);

	    for(std::vector<Machine::MemoryMemoryAffinity>::const_iterator it2 = mmas.begin();
		it2 != mmas.end();
		it2++) {
	      adata[apos++] = NODE_ANNOUNCE_MMA;
	      adata[apos++] = it2->m1.id;
	      adata[apos++] = it2->m2.id;
	      adata[apos++] = it2->bandwidth;
	      adata[apos++] = it2->latency;
	    }
	  }

	adata[apos++] = NODE_ANNOUNCE_DONE;
	assert(apos < ADATA_SIZE);

#ifdef DEBUG_REALM_STARTUP
	if(gasnet_mynode() == 0) {
	  TimeStamp ts("sending announcements", false);
	  fflush(stdout);
	}
#endif

	// now announce ourselves to everyone else
	for(unsigned i = 0; i < gasnet_nodes(); i++)
	  if(i != gasnet_mynode())
	    NodeAnnounceMessage::send_request(i,
						     num_procs,
						     num_memories,
						     adata, apos*sizeof(adata[0]),
						     PAYLOAD_COPY);

	NodeAnnounceMessage::await_all_announcements();

#ifdef DEBUG_REALM_STARTUP
	if(gasnet_mynode() == 0) {
	  TimeStamp ts("received all announcements", false);
	  fflush(stdout);
	}
#endif
      }

      return true;
    }

  template <typename T>
  void spawn_on_all(const T& container_of_procs,
		    Processor::TaskFuncID func_id,
		    const void *args, size_t arglen,
		    Event start_event = Event::NO_EVENT,
		    int priority = 0)
  {
    for(typename T::const_iterator it = container_of_procs.begin();
	it != container_of_procs.end();
	it++)
      (*it)->me.spawn(func_id, args, arglen, ProfilingRequestSet(), start_event, priority);
  }

  struct CollectiveSpawnInfo {
    Processor target_proc;
    Processor::TaskFuncID task_id;
    Event wait_on;
    int priority;
  };

#define DEBUG_COLLECTIVES

#if defined(USE_GASNET) && defined(DEBUG_COLLECTIVES)
  static const int GASNET_COLL_FLAGS = GASNET_COLL_IN_MYSYNC | GASNET_COLL_OUT_MYSYNC | GASNET_COLL_LOCAL;
  
  template <typename T>
  static void broadcast_check(const T& val, const char *name)
  {
    T bval;
    gasnet_coll_broadcast(GASNET_TEAM_ALL, &bval, 0, const_cast<T *>(&val), sizeof(T), GASNET_COLL_FLAGS);
    if(val != bval) {
      log_collective.fatal() << "collective mismatch on node " << gasnet_mynode() << " for " << name << ": " << val << " != " << bval;
      assert(false);
    }
  }
#endif

    Event RuntimeImpl::collective_spawn(Processor target_proc, Processor::TaskFuncID task_id, 
					const void *args, size_t arglen,
					Event wait_on /*= Event::NO_EVENT*/, int priority /*= 0*/)
    {
      log_collective.info() << "collective spawn: proc=" << target_proc << " func=" << task_id << " priority=" << priority << " before=" << wait_on;

#ifdef USE_GASNET
#ifdef DEBUG_COLLECTIVES
      broadcast_check(target_proc, "target_proc");
      broadcast_check(task_id, "task_id");
      broadcast_check(priority, "priority");
#endif

      // root node will be whoever owns the target proc
      int root = ID(target_proc).node();

      if(gasnet_mynode() == root) {
	// ROOT NODE

	// step 1: receive wait_on from every node
	Event *all_events = 0;
	all_events = new Event[gasnet_nodes()];
	gasnet_coll_gather(GASNET_TEAM_ALL, root, all_events, &wait_on, sizeof(Event), GASNET_COLL_FLAGS);

	// step 2: merge all the events
	std::set<Event> event_set;
	for(int i = 0; i < gasnet_nodes(); i++) {
	  //log_collective.info() << "ev " << i << ": " << all_events[i];
	  if(all_events[i].exists())
	    event_set.insert(all_events[i]);
	}
	delete[] all_events;

	Event merged_event = Event::merge_events(event_set);
	log_collective.info() << "merged precondition: proc=" << target_proc << " func=" << task_id << " priority=" << priority << " before=" << merged_event;

	// step 3: run the task
	Event finish_event = target_proc.spawn(task_id, args, arglen, merged_event, priority);

	// step 4: broadcast the finish event to everyone
	gasnet_coll_broadcast(GASNET_TEAM_ALL, &finish_event, root, &finish_event, sizeof(Event), GASNET_COLL_FLAGS);

	log_collective.info() << "collective spawn: proc=" << target_proc << " func=" << task_id << " priority=" << priority << " after=" << finish_event;

	return finish_event;
      } else {
	// NON-ROOT NODE

	// step 1: send our wait_on to the root for merging
	gasnet_coll_gather(GASNET_TEAM_ALL, root, 0, &wait_on, sizeof(Event), GASNET_COLL_FLAGS);

	// steps 2 and 3: twiddle thumbs

	// step 4: receive finish event
	Event finish_event;
	gasnet_coll_broadcast(GASNET_TEAM_ALL, &finish_event, root, 0, sizeof(Event), GASNET_COLL_FLAGS);

	log_collective.info() << "collective spawn: proc=" << target_proc << " func=" << task_id << " priority=" << priority << " after=" << finish_event;

	return finish_event;
      }
#else
      // no GASNet, so a collective spawn is the same as a regular spawn
      Event finish_event = target_proc.spawn(task_id, args, arglen, wait_on, priority);

      log_collective.info() << "collective spawn: proc=" << target_proc << " func=" << task_id << " priority=" << priority << " after=" << finish_event;

      return finish_event;
#endif
    }

    Event RuntimeImpl::collective_spawn_by_kind(Processor::Kind target_kind, Processor::TaskFuncID task_id, 
						const void *args, size_t arglen,
						bool one_per_node /*= false*/,
						Event wait_on /*= Event::NO_EVENT*/, int priority /*= 0*/)
    {
      log_collective.info() << "collective spawn: kind=" << target_kind << " func=" << task_id << " priority=" << priority << " before=" << wait_on;

#ifdef USE_GASNET
#ifdef DEBUG_COLLECTIVES
      broadcast_check(target_kind, "target_kind");
      broadcast_check(task_id, "task_id");
      broadcast_check(one_per_node, "one_per_node");
      broadcast_check(priority, "priority");
#endif

      // every node is involved in this one, so the root is arbitrary - we'll pick node 0

      Event merged_event;

      if(gasnet_mynode() == 0) {
	// ROOT NODE

	// step 1: receive wait_on from every node
	Event *all_events = 0;
	all_events = new Event[gasnet_nodes()];
	gasnet_coll_gather(GASNET_TEAM_ALL, 0, all_events, &wait_on, sizeof(Event), GASNET_COLL_FLAGS);

	// step 2: merge all the events
	std::set<Event> event_set;
	for(int i = 0; i < gasnet_nodes(); i++) {
	  //log_collective.info() << "ev " << i << ": " << all_events[i];
	  if(all_events[i].exists())
	    event_set.insert(all_events[i]);
	}
	delete[] all_events;

	merged_event = Event::merge_events(event_set);

	// step 3: broadcast the merged event back to everyone
	gasnet_coll_broadcast(GASNET_TEAM_ALL, &merged_event, 0, &merged_event, sizeof(Event), GASNET_COLL_FLAGS);
      } else {
	// NON-ROOT NODE

	// step 1: send our wait_on to the root for merging
	gasnet_coll_gather(GASNET_TEAM_ALL, 0, 0, &wait_on, sizeof(Event), GASNET_COLL_FLAGS);

	// step 2: twiddle thumbs

	// step 3: receive merged wait_on event
	gasnet_coll_broadcast(GASNET_TEAM_ALL, &merged_event, 0, 0, sizeof(Event), GASNET_COLL_FLAGS);
      }
#else
      // no GASNet, so our precondition is the only one
      Event merged_event = wait_on;
#endif

      // now spawn 0 or more local tasks
      std::set<Event> event_set;

      const std::vector<ProcessorImpl *>& local_procs = nodes[gasnet_mynode()].processors;

      for(std::vector<ProcessorImpl *>::const_iterator it = local_procs.begin();
	  it != local_procs.end();
	  it++)
	if((target_kind == Processor::NO_KIND) || ((*it)->kind == target_kind)) {
	  Event e = (*it)->me.spawn(task_id, args, arglen, ProfilingRequestSet(),
				    merged_event, priority);
	  log_collective.info() << "spawn by kind: proc=" << (*it)->me << " func=" << task_id << " before=" << merged_event << " after=" << e;
	  if(e.exists())
	    event_set.insert(e);

	  if(one_per_node)
	    break;
	}

      // local merge
      Event my_finish = Event::merge_events(event_set);

#ifdef USE_GASNET
      if(gasnet_mynode() == 0) {
	// ROOT NODE

	// step 1: receive wait_on from every node
	Event *all_events = 0;
	all_events = new Event[gasnet_nodes()];
	gasnet_coll_gather(GASNET_TEAM_ALL, 0, all_events, &my_finish, sizeof(Event), GASNET_COLL_FLAGS);

	// step 2: merge all the events
	std::set<Event> event_set;
	for(int i = 0; i < gasnet_nodes(); i++) {
	  //log_collective.info() << "ev " << i << ": " << all_events[i];
	  if(all_events[i].exists())
	    event_set.insert(all_events[i]);
	}
	delete[] all_events;

	Event merged_finish = Event::merge_events(event_set);

	// step 3: broadcast the merged event back to everyone
	gasnet_coll_broadcast(GASNET_TEAM_ALL, &merged_finish, 0, &merged_finish, sizeof(Event), GASNET_COLL_FLAGS);

	log_collective.info() << "collective spawn: kind=" << target_kind << " func=" << task_id << " priority=" << priority << " after=" << merged_finish;

	return merged_finish;
      } else {
	// NON-ROOT NODE

	// step 1: send our wait_on to the root for merging
	gasnet_coll_gather(GASNET_TEAM_ALL, 0, 0, &my_finish, sizeof(Event), GASNET_COLL_FLAGS);

	// step 2: twiddle thumbs

	// step 3: receive merged wait_on event
	Event merged_finish;
	gasnet_coll_broadcast(GASNET_TEAM_ALL, &merged_finish, 0, 0, sizeof(Event), GASNET_COLL_FLAGS);

	log_collective.info() << "collective spawn: kind=" << target_kind << " func=" << task_id << " priority=" << priority << " after=" << merged_finish;

	return merged_finish;
      }
#else
      // no GASNet, so just return our locally merged event
      log_collective.info() << "collective spawn: kind=" << target_kind << " func=" << task_id << " priority=" << priority << " after=" << my_finish;

      return my_finish;
#endif
    }

#if 0
    struct MachineRunArgs {
      RuntimeImpl *r;
      Processor::TaskFuncID task_id;
      Runtime::RunStyle style;
      const void *args;
      size_t arglen;
    };  

    static bool running_as_background_thread = false;

    static void *background_run_thread(void *data)
    {
      MachineRunArgs *args = (MachineRunArgs *)data;
      running_as_background_thread = true;
      args->r->run(args->task_id, args->style, args->args, args->arglen,
		   false /* foreground from this thread's perspective */);
      delete args;
      return 0;
    }
#endif

    void RuntimeImpl::run(Processor::TaskFuncID task_id /*= 0*/,
			  Runtime::RunStyle style /*= ONE_TASK_ONLY*/,
			  const void *args /*= 0*/, size_t arglen /*= 0*/,
			  bool background /*= false*/)
    { 
      // trigger legacy behavior (e.g. calling shutdown task on all processors)
      run_method_called = true;
#if 0
      if(background) {
        log_runtime.info("background operation requested\n");
	fflush(stdout);
	MachineRunArgs *margs = new MachineRunArgs;
	margs->r = this;
	margs->task_id = task_id;
	margs->style = style;
	margs->args = args;
	margs->arglen = arglen;
	
        pthread_t *threadp = (pthread_t*)malloc(sizeof(pthread_t));
	pthread_attr_t attr;
	CHECK_PTHREAD( pthread_attr_init(&attr) );
	CHECK_PTHREAD( pthread_create(threadp, &attr, &background_run_thread, (void *)margs) );
	CHECK_PTHREAD( pthread_attr_destroy(&attr) );
        background_pthread = threadp;
#ifdef DEADLOCK_TRACE
        this->add_thread(threadp); 
#endif
	return;
      }
#endif

      // step 1: a collective spawn to run the init task on all processors that care
      Event init_event = collective_spawn_by_kind(Processor::NO_KIND, Processor::TASK_ID_PROCESSOR_INIT, 0, 0,
						  false /*run on all procs*/,
						  Event::NO_EVENT,
						  INT_MAX); // runs with max priority
      
      Event main_event;
      if(task_id != 0) {
	if(style == Runtime::ONE_TASK_ONLY) {
	  // everybody needs to agree on this...
	  Processor p = nodes[0].processors[0]->me;
	  main_event = collective_spawn(p, task_id, args, arglen, init_event);
	} else {
	  main_event = collective_spawn_by_kind(Processor::NO_KIND, task_id, args, arglen,
						(style == Runtime::ONE_TASK_PER_NODE),
						init_event, 0 /*priority*/);
	}
      } else {
	// no main task!?
	main_event = init_event;
      }

      // if we're in background mode, we just return to the caller now
      if(background)
	return;

      // otherwise, sleep until shutdown has been requested by somebody
      {
	AutoHSLLock al(shutdown_mutex);
	while(!shutdown_requested)
	  shutdown_condvar.wait();
	log_runtime.info("shutdown request received - terminating\n");
      }

      wait_for_shutdown();
      exit(0);
    }

    // this is not member data of RuntimeImpl because we don't want use-after-free problems
    static int shutdown_count = 0;

    void RuntimeImpl::shutdown(bool local_request /*= true*/)
    {
      // filter out duplicate requests
      bool already_started = (__sync_fetch_and_add(&shutdown_count, 1) > 0);
      if(already_started)
	return;

      if(local_request) {
	log_runtime.info("shutdown request - notifying other nodes");
	for(unsigned i = 0; i < gasnet_nodes(); i++)
	  if(i != gasnet_mynode())
	    RuntimeShutdownMessage::send_request(i);
      }

      log_runtime.info("shutdown request - cleaning up local processors");

      if(run_method_called) {
	// legacy shutdown - call shutdown task on processors
	log_task.info("spawning processor shutdown task on local cpus");

	const std::vector<ProcessorImpl *>& local_procs = nodes[gasnet_mynode()].processors;

	spawn_on_all(local_procs, Processor::TASK_ID_PROCESSOR_SHUTDOWN, 0, 0,
		     Event::NO_EVENT,
		     INT_MIN); // runs with lowest priority
      }

      {
	AutoHSLLock al(shutdown_mutex);
	shutdown_requested = true;
	shutdown_condvar.broadcast();
      }
    }

    void RuntimeImpl::wait_for_shutdown(void)
    {
#if 0
      bool exit_process = true;
      if (background_pthread != 0)
      {
        pthread_t *background_thread = (pthread_t*)background_pthread;
        void *result;
        pthread_join(*background_thread, &result);
        free(background_thread);
        // Set this to null so we don't wait anymore
        background_pthread = 0;
        exit_process = false;
      }
#endif

      // sleep until shutdown has been requested by somebody
      {
	AutoHSLLock al(shutdown_mutex);
	while(!shutdown_requested)
	  shutdown_condvar.wait();
	log_runtime.info("shutdown request received - terminating");
      }

#ifdef USE_GASNET
      // don't start tearing things down until all processes agree
      gasnet_barrier_notify(0, GASNET_BARRIERFLAG_ANONYMOUS);
      gasnet_barrier_wait(0, GASNET_BARRIERFLAG_ANONYMOUS);
#endif

      // Shutdown all the threads

      // threads that cause inter-node communication have to stop first
      // LegionRuntime::LowLevel::stop_dma_worker_threads();
      LegionRuntime::LowLevel::stop_dma_system();
      stop_activemsg_threads();

      sampling_profiler.shutdown();

      {
	std::vector<ProcessorImpl *>& local_procs = nodes[gasnet_mynode()].processors;
	for(std::vector<ProcessorImpl *>::const_iterator it = local_procs.begin();
	    it != local_procs.end();
	    it++)
	  (*it)->shutdown();
      }

#ifdef EVENT_TRACING
      if(event_trace_file) {
	printf("writing event trace to %s\n", event_trace_file);
        Tracer<EventTraceItem>::dump_trace(event_trace_file, false);
	free(event_trace_file);
	event_trace_file = 0;
      }
#endif
#ifdef LOCK_TRACING
      if (lock_trace_file)
      {
        printf("writing lock trace to %s\n", lock_trace_file);
        Tracer<LockTraceItem>::dump_trace(lock_trace_file, false);
        free(lock_trace_file);
        lock_trace_file = 0;
      }
#endif

#ifdef REPORT_REALM_RESOURCE_USAGE
      {
        RuntimeImpl *rt = get_runtime();
        printf("node %d realm resource usage: ev=%d, rsrv=%d, idx=%d, pg=%d\n",
               gasnet_mynode(),
               rt->local_event_free_list->next_alloc,
               rt->local_reservation_free_list->next_alloc,
               rt->local_index_space_free_list->next_alloc,
               rt->local_proc_group_free_list->next_alloc);
      }
#endif
#ifdef EVENT_GRAPH_TRACE
      {
        //FILE *log_file = Logger::get_log_file();
        show_event_waiters(/*log_file*/);
      }
#endif

      // delete processors, memories, nodes, etc.
      {
	for(gasnet_node_t i = 0; i < gasnet_nodes(); i++) {
	  Node& n = nodes[i];

	  delete_container_contents(n.memories);
	  delete_container_contents(n.processors);
	}
	
	delete[] nodes;
	delete global_memory;
	delete local_event_free_list;
	delete local_barrier_free_list;
	delete local_reservation_free_list;
	delete local_index_space_free_list;
	delete local_proc_group_free_list;

	// delete all the DMA channels that we were given
	delete_container_contents(dma_channels);

	// same for code translators
	delete_container_contents(code_translators);

	for(std::vector<Module *>::iterator it = modules.begin();
	    it != modules.end();
	    it++) {
	  (*it)->cleanup();
	  delete (*it);
	}

	module_registrar.unload_module_sofiles();
      }

      // this terminates the process, so control never gets back to caller
      // would be nice to fix this...
      //if (exit_process)
      //  gasnet_exit(0);
    }

    EventImpl *RuntimeImpl::get_event_impl(Event e)
    {
      ID id(e);
      switch(id.type()) {
      case ID::ID_EVENT:
	return get_genevent_impl(e);
      case ID::ID_BARRIER:
	return get_barrier_impl(e);
      default:
	assert(0);
	return 0;
      }
    }

    GenEventImpl *RuntimeImpl::get_genevent_impl(Event e)
    {
      ID id(e);
      assert(id.type() == ID::ID_EVENT);

      Node *n = &nodes[id.node()];
      GenEventImpl *impl = n->events.lookup_entry(id.index(), id.node());
      assert(impl->me == id);

      return impl;
    }

    BarrierImpl *RuntimeImpl::get_barrier_impl(Event e)
    {
      ID id(e);
      assert(id.type() == ID::ID_BARRIER);

      Node *n = &nodes[id.node()];
      BarrierImpl *impl = n->barriers.lookup_entry(id.index(), id.node());
      assert(impl->me == id);
      return impl;
    }

    ReservationImpl *RuntimeImpl::get_lock_impl(ID id)
    {
      switch(id.type()) {
      case ID::ID_LOCK:
	{
	  Node *n = &nodes[id.node()];
	  ReservationImpl *impl = n->reservations.lookup_entry(id.index(), id.node());
	  assert(impl->me == id.convert<Reservation>());
	  return impl;
	}

      case ID::ID_INDEXSPACE:
	return &(get_index_space_impl(id)->lock);

      case ID::ID_INSTANCE:
	return &(get_instance_impl(id)->lock);

      case ID::ID_PROCGROUP:
	return &(get_procgroup_impl(id)->lock);

      default:
	assert(0);
	return 0;
      }
    }

    template <class T>
    inline T *null_check(T *ptr)
    {
      assert(ptr != 0);
      return ptr;
    }

    MemoryImpl *RuntimeImpl::get_memory_impl(ID id)
    {
      switch(id.type()) {
      case ID::ID_MEMORY:
      case ID::ID_ALLOCATOR:
      case ID::ID_INSTANCE:
	if(id.index_h() == ID::ID_GLOBAL_MEM)
	  return global_memory;
	return null_check(nodes[id.node()].memories[id.index_h()]);

      default:
	assert(0);
	return 0;
      }
    }

    ProcessorImpl *RuntimeImpl::get_processor_impl(ID id)
    {
      if(id.type() == ID::ID_PROCGROUP)
	return get_procgroup_impl(id);

      assert(id.type() == ID::ID_PROCESSOR);
      return null_check(nodes[id.node()].processors[id.index()]);
    }

    ProcessorGroup *RuntimeImpl::get_procgroup_impl(ID id)
    {
      assert(id.type() == ID::ID_PROCGROUP);

      Node *n = &nodes[id.node()];
      ProcessorGroup *impl = n->proc_groups.lookup_entry(id.index(), id.node());
      assert(impl->me == id.convert<Processor>());
      return impl;
    }

    IndexSpaceImpl *RuntimeImpl::get_index_space_impl(ID id)
    {
      assert(id.type() == ID::ID_INDEXSPACE);

      Node *n = &nodes[id.node()];
      IndexSpaceImpl *impl = n->index_spaces.lookup_entry(id.index(), id.node());
      assert(impl->me == id.convert<IndexSpace>());
      return impl;
    }

    RegionInstanceImpl *RuntimeImpl::get_instance_impl(ID id)
    {
      assert(id.type() == ID::ID_INSTANCE);
      MemoryImpl *mem = get_memory_impl(id);
      
      AutoHSLLock al(mem->mutex);

      if(id.index_l() >= mem->instances.size()) {
	assert(id.node() != gasnet_mynode());

	size_t old_size = mem->instances.size();
	if(id.index_l() >= old_size) {
	  // still need to grow (i.e. didn't lose the race)
	  mem->instances.resize(id.index_l() + 1);

	  // don't have region/offset info - will have to pull that when
	  //  needed
	  for(unsigned i = old_size; i <= id.index_l(); i++) 
	    mem->instances[i] = 0;
	}
      }

      if(!mem->instances[id.index_l()]) {
	if(!mem->instances[id.index_l()]) {
	  //printf("[%d] creating proxy instance: inst=" IDFMT "\n", gasnet_mynode(), id.id());
	  mem->instances[id.index_l()] = new RegionInstanceImpl(id.convert<RegionInstance>(), mem->me);
	}
      }
	  
      return mem->instances[id.index_l()];
    }

    /*static*/
    void RuntimeImpl::realm_backtrace(int signal)
    {
      assert((signal == SIGILL) || (signal == SIGFPE) || 
             (signal == SIGABRT) || (signal == SIGSEGV) ||
             (signal == SIGBUS));
      void *bt[256];
      int bt_size = backtrace(bt, 256);
      char **bt_syms = backtrace_symbols(bt, bt_size);
      size_t buffer_size = 2048; // default buffer size
      char *buffer = (char*)malloc(buffer_size);
      size_t offset = 0;
      size_t funcnamesize = 256;
      char *funcname = (char*)malloc(funcnamesize);
      for (int i = 0; i < bt_size; i++) {
        // Modified from https://panthema.net/2008/0901-stacktrace-demangled/ 
        // under WTFPL 2.0
        char *begin_name = 0, *begin_offset = 0, *end_offset = 0;
        // find parentheses and +address offset surrounding the mangled name:
        // ./module(function+0x15c) [0x8048a6d]
        for (char *p = bt_syms[i]; *p; ++p) {
          if (*p == '(')
            begin_name = p;
          else if (*p == '+')
            begin_offset = p;
          else if (*p == ')' && begin_offset) {
            end_offset = p;
            break;
          }
        }
        // If offset is within half of the buffer size, double the buffer
        if (offset >= (buffer_size / 2)) {
          buffer_size *= 2;
          buffer = (char*)realloc(buffer, buffer_size);
        }
        if (begin_name && begin_offset && end_offset &&
            (begin_name < begin_offset)) {
          *begin_name++ = '\0';
          *begin_offset++ = '\0';
          *end_offset = '\0';
          // mangled name is now in [begin_name, begin_offset) and caller
          // offset in [begin_offset, end_offset). now apply __cxa_demangle():
          int status;
          char* demangled_name = 
            abi::__cxa_demangle(begin_name, funcname, &funcnamesize, &status);
          if (status == 0) {
            funcname = demangled_name; // use possibly realloc()-ed string
            offset += snprintf(buffer+offset,buffer_size-offset,
                         "  %s : %s+%s\n", bt_syms[i], funcname, begin_offset);
          } else {
            // demangling failed. Output function name as a C function 
            // with no arguments.
            offset += snprintf(buffer+offset,buffer_size-offset,
                     "  %s : %s()+%s\n", bt_syms[i], begin_name, begin_offset);
          }
        } else {
          // Who knows just print the whole line
          offset += snprintf(buffer+offset,buffer_size-offset,
                             "%s\n",bt_syms[i]);
        }
      }
      fprintf(stderr,"BACKTRACE (%d, %lx)\n----------\n%s\n----------\n", 
              gasnet_mynode(), (unsigned long)pthread_self(), buffer);
      fflush(stderr);
      free(buffer);
      free(funcname);
      // returning would almost certainly cause this signal to be raised again,
      //  so sleep for a second in case other threads also want to chronicle
      //  their own deaths, and then exit
      sleep(1);
      exit(1);
    }

  
  ////////////////////////////////////////////////////////////////////////
  //
  // class Node
  //

    Node::Node(void)
    {
    }


  ////////////////////////////////////////////////////////////////////////
  //
  // class RuntimeShutdownMessage
  //

  /*static*/ void RuntimeShutdownMessage::handle_request(RequestArgs args)
  {
    log_runtime.info("received shutdown request from node %d", args.initiating_node);

    get_runtime()->shutdown(false);
  }

  /*static*/ void RuntimeShutdownMessage::send_request(gasnet_node_t target)
  {
    RequestArgs args;

    args.initiating_node = gasnet_mynode();
    args.dummy = 0;
    Message::request(target, args);
  }

  
}; // namespace Realm<|MERGE_RESOLUTION|>--- conflicted
+++ resolved
@@ -865,13 +865,8 @@
 
       //LegionRuntime::LowLevel::create_builtin_dma_channels(this);
 
-<<<<<<< HEAD
       //LegionRuntime::LowLevel::start_dma_worker_threads(dma_worker_threads,
-      //                                                  core_reservations);
-=======
-      LegionRuntime::LowLevel::start_dma_worker_threads(dma_worker_threads,
-							*core_reservations);
->>>>>>> fd70b5c0
+      //                                                  *core_reservations);
 
 #ifdef EVENT_TRACING
       // Always initialize even if we won't dump to file, otherwise segfaults happen
