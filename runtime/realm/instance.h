--- conflicted
+++ resolved
@@ -77,7 +77,6 @@
 
     LegionRuntime::Accessor::RegionAccessor<LegionRuntime::Accessor::AccessorType::Generic> get_accessor(void) const;
 
-<<<<<<< HEAD
     // used for accessor construction
     bool increment_accessor_count(void);
     bool decrement_accessor_count(void);
@@ -91,12 +90,6 @@
     public:
       unsigned offset, size;
       CustomSerdezID serdez_id;
-=======
-      LegionRuntime::Accessor::RegionAccessor<LegionRuntime::Accessor::AccessorType::Generic> get_accessor(void) const;
-
-      void report_instance_fault(int reason,
-				 const void *reason_data, size_t reason_size) const;
->>>>>>> e42f62b1
     };
 
     // if any fields in the instance need custom destruction, use this version
@@ -107,7 +100,10 @@
 					   ptrdiff_t field_offset, size_t field_size);
     void get_strided_access_parameters(size_t start, size_t count,
 				       ptrdiff_t field_offset, size_t field_size,
-				       intptr_t& base, ptrdiff_t& stride);
+                                       intptr_t& base, ptrdiff_t& stride);
+
+    void report_instance_fault(int reason,
+			       const void *reason_data, size_t reason_size) const;
   };
 
   std::ostream& operator<<(std::ostream& os, RegionInstance r);
