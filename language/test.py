--- conflicted
+++ resolved
@@ -121,14 +121,8 @@
     ('compile_fail', (test_compile_fail, (['-fbounds-checks', '1'],
                                           {})),
      (os.path.join('tests', 'regent', 'compile_fail'),
-<<<<<<< HEAD
-      #os.path.join('tests', 'bishop', 'compile_fail'),
-     )),
-    ('run_pass', (test_run_pass, (['-fbounds-checks', '1'],
-=======
       os.path.join('tests', 'bishop', 'compile_fail'),)),
     ('run_pass', (test_run_pass, (['-fbounds-checks', '1', '-fpretty', '1'],
->>>>>>> 56839b40
                                   {'REALM_BACKTRACE': '1'})),
      (os.path.join('tests', 'regent', 'run_pass'),
       #os.path.join('tests', 'bishop', 'run_pass'),
